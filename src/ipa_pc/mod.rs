use crate::{BTreeMap, BTreeSet, String, ToString, Vec};
use crate::{Error, Evaluations, QuerySet, UVPolynomial};
use crate::{LabeledCommitment, LabeledPolynomial};
use crate::{PCCommitterKey, PCRandomness, PCUniversalParams, PolynomialCommitment};
use ark_ec::{msm::VariableBaseMSM, AffineCurve, ProjectiveCurve};
use ark_ff::{to_bytes, Field, One, PrimeField, UniformRand, Zero};
<<<<<<< HEAD
use ark_sponge::{absorb, Absorbable, CryptographicSponge, FieldElementSize};
use ark_std::{format, vec};
use core::marker::PhantomData;
use digest::Digest;
use rand_core::RngCore;
=======
use ark_std::rand::RngCore;
use ark_std::{convert::TryInto, format, marker::PhantomData, vec};
>>>>>>> 3b88b972

mod data_structures;
pub use data_structures::*;

#[cfg(feature = "parallel")]
use rayon::prelude::*;

/// R1CS constraints for succinct verification of PC_IPA.
#[cfg(feature = "r1cs")]
pub mod constraints;

/// A polynomial commitment scheme based on the hardness of the
/// discrete logarithm problem in prime-order groups.
/// The construction is described in detail in [[BCMS20]][pcdas].
///
/// Degree bound enforcement requires that (at least one of) the points at
/// which a committed polynomial is evaluated are from a distribution that is
/// random conditioned on the polynomial. This is because degree bound
/// enforcement relies on checking a polynomial identity at this point.
/// More formally, the points must be sampled from an admissible query sampler,
/// as detailed in [[CHMMVW20]][marlin].
///
/// [pcdas]: https://eprint.iacr.org/2020/499
/// [marlin]: https://eprint.iacr.org/2019/1047
pub struct InnerProductArgPC<G, D, P, CF, S>
where
    G: AffineCurve + Absorbable<CF>,
    D: Digest,
    P: UVPolynomial<G::ScalarField>,
    CF: PrimeField + Absorbable<CF>,
    S: CryptographicSponge<CF>,
{
    _projective: PhantomData<G>,
    _digest: PhantomData<D>,
    _poly: PhantomData<P>,
    _constraint_field: PhantomData<CF>,
    _sponge: PhantomData<S>,
}

pub(crate) fn cm_commit<G: AffineCurve>(
    comm_key: &[G],
    scalars: &[G::ScalarField],
    hiding_generator: Option<G>,
    randomizer: Option<G::ScalarField>,
) -> G::Projective {
    let comm_time = start_timer!(|| "cm_commit");
    let scalars = ark_std::cfg_iter!(scalars)
        .map(|s| s.into_repr())
        .collect::<Vec<_>>();

    let mut comm = VariableBaseMSM::multi_scalar_mul(&comm_key, &scalars);
    end_timer!(comm_time);

    if randomizer.is_some() {
        assert!(hiding_generator.is_some());
        comm += &hiding_generator.unwrap().mul(randomizer.unwrap());
    }

    comm
}

impl<G, D, P, CF, S> InnerProductArgPC<G, D, P, CF, S>
where
    G: AffineCurve + Absorbable<CF>,
    D: Digest,
    P: UVPolynomial<G::ScalarField>,
    CF: PrimeField + Absorbable<CF>,
    S: CryptographicSponge<CF>,
{
    /// `PROTOCOL_NAME` is used as a seed for the setup function.
    pub const PROTOCOL_NAME: &'static [u8] = b"PC-DL-2020";

    /// Create a Pedersen commitment to `scalars` using the commitment key `comm_key`.
    /// Optionally, randomize the commitment using `hiding_generator` and `randomizer`.
    #[inline]
    fn cm_commit(
        comm_key: &[G],
        scalars: &[G::ScalarField],
        hiding_generator: Option<G>,
        randomizer: Option<G::ScalarField>,
    ) -> G::Projective {
        cm_commit(comm_key, scalars, hiding_generator, randomizer)
    }

    fn even_commitment_step(
        comm_key: &[G],
        h_prime: G,
        (coeffs_l, coeffs_r): (&[G::ScalarField], &[G::ScalarField]),
        (z_l, z_r): (&[G::ScalarField], &[G::ScalarField]),
    ) -> (G, G) {
        let n = comm_key.len();
        let (key_l, key_r) = comm_key.split_at(n / 2);

        let l = Self::cm_commit(key_l, coeffs_r, None, None)
            + &h_prime.mul(Self::inner_product(coeffs_r, z_l));

        let r = Self::cm_commit(key_r, coeffs_l, None, None)
            + &h_prime.mul(Self::inner_product(coeffs_l, z_r));

        let lr = G::Projective::batch_normalization_into_affine(&[l, r]);
        (lr[0], lr[1])
    }

    fn even_folding_step(comm_key: &[G], round_challenge: G::ScalarField) -> Vec<G> {
        let n = comm_key.len();
        let (key_l, key_r) = comm_key.split_at(n / 2);
        if n == 2 {
            let temp = ark_std::cfg_iter!(key_l)
                .zip(key_r)
                .map(|(k_l, k_r)| k_r.mul(round_challenge).add_mixed(k_l))
                .collect::<Vec<_>>();
            G::Projective::batch_normalization_into_affine(&temp)
        } else {
            comm_key.to_vec()
        }
    }

    fn odd_commitment_step(
        comm_key: &[G],
        h_prime: G,
        round_challenge: G::ScalarField,
        (coeffs_l, coeffs_r): (&[G::ScalarField], &[G::ScalarField]),
        (z_l, z_r): (&[G::ScalarField], &[G::ScalarField]),
    ) -> (G, G) {
        let n = comm_key.len();
        let (key_l, key_r) = comm_key.split_at(n / 2);
        assert_eq!(key_l.len(), key_r.len());
        let (key_l_1, key_l_2) = key_l.split_at(n / 4);
        let (key_r_1, key_r_2) = key_r.split_at(n / 4);

        let l_bases = [key_l_1, key_r_1, &[h_prime]].concat();
        let r_bases = [key_l_2, key_r_2, &[h_prime]].concat();

        let coeffs_r_round_ch = ark_std::cfg_iter!(coeffs_r)
            .map(|c| round_challenge * c)
            .collect::<Vec<_>>();
        let coeffs_l_round_ch = ark_std::cfg_iter!(coeffs_l)
            .map(|c| round_challenge * c)
            .collect::<Vec<_>>();

        let l_coeffs = [
            coeffs_r,
            &coeffs_r_round_ch,
            &[Self::inner_product(coeffs_r, z_l)],
        ]
        .concat();
        let r_coeffs = [
            coeffs_l,
            &coeffs_l_round_ch,
            &[Self::inner_product(coeffs_l, z_r)],
        ]
        .concat();

        let l = Self::cm_commit(&l_bases, &l_coeffs, None, None);
        let r = Self::cm_commit(&r_bases, &r_coeffs, None, None);
        let lr = G::Projective::batch_normalization_into_affine(&[l, r]);
        (lr[0], lr[1])
    }

    fn odd_folding_step(
        comm_key: &[G],
        prev_round_challenge: G::ScalarField,
        round_challenge: G::ScalarField,
    ) -> Vec<G> {
        let n = comm_key.len();
        let (key_l, key_r) = comm_key.split_at(n / 2);
        let key_proj = if n == 2 {
            ark_std::cfg_iter!(key_l)
                .zip(key_r)
                .map(|(k_l, k_r)| k_r.mul(prev_round_challenge).add_mixed(k_l))
                .collect::<Vec<_>>()
        } else {
            let (key_l_1, key_l_2) = key_l.split_at(n / 4);
            let (key_r_1, key_r_2) = key_r.split_at(n / 4);

            ark_std::cfg_iter!(key_l_1)
                .zip(key_r_1)
                .zip(key_l_2)
                .zip(key_r_2)
                .map(|(((k_l_1, k_r_1), k_l_2), k_r_2)| {
                    k_l_2.mul(round_challenge).add_mixed(k_l_1)
                        + &k_r_1.mul(prev_round_challenge)
                        + &k_r_2.mul(prev_round_challenge * &round_challenge)
                })
                .collect::<Vec<_>>()
        };

        G::Projective::batch_normalization_into_affine(&key_proj)
    }

    #[inline]
    fn inner_product(l: &[G::ScalarField], r: &[G::ScalarField]) -> G::ScalarField {
        ark_std::cfg_iter!(l).zip(r).map(|(li, ri)| *li * ri).sum()
    }

    /// The succinct portion of `PC::check`. This algorithm runs in time
    /// O(log d), where d is the degree of the committed polynomials.
    pub fn succinct_check<'a>(
        svk: &SuccinctVerifierKey<G>,
        commitments: impl IntoIterator<Item = &'a LabeledCommitment<Commitment<G>>>,
        point: G::ScalarField,
        values: impl IntoIterator<Item = G::ScalarField>,
        proof: &Proof<G>,
        opening_challenges: &dyn Fn(u64) -> G::ScalarField,
    ) -> Option<SuccinctCheckPolynomial<G::ScalarField>> {
        let check_time = start_timer!(|| "Succinct checking");

        let d = svk.supported_degree;

        // `log_d` is ceil(log2 (d + 1)), which is the number of steps to compute all of the challenges
        let log_d = ark_std::log2(d + 1) as usize;

        let mut combined_commitment_proj = G::Projective::zero();
        let mut combined_v = G::ScalarField::zero();

        for (i, (labeled_commitment, value)) in commitments.into_iter().zip(values).enumerate() {
            let cur_challenge = opening_challenges((2 * i) as u64);
            let commitment = labeled_commitment.commitment();
            combined_v += &(cur_challenge * &value);
            combined_commitment_proj += &commitment.comm.mul(cur_challenge);

            let degree_bound = labeled_commitment.degree_bound();
            assert_eq!(degree_bound.is_some(), commitment.shifted_comm.is_some());

            if let Some(degree_bound) = degree_bound {
                let cur_challenge = opening_challenges((2 * i + 1) as u64);
                let shift = point.pow([(svk.supported_degree - degree_bound) as u64]);
                combined_v += &(cur_challenge * &value * &shift);
                combined_commitment_proj += &commitment.shifted_comm.unwrap().mul(cur_challenge);
            }
        }

        let mut combined_commitment = combined_commitment_proj.into_affine();

        assert_eq!(proof.hiding_comm.is_some(), proof.rand.is_some());
        if proof.hiding_comm.is_some() {
            let hiding_comm = proof.hiding_comm.unwrap();
            let rand = proof.rand.unwrap();

            let mut hiding_challenge_sponge = S::new();
            absorb!(
                &mut hiding_challenge_sponge,
                combined_commitment,
                hiding_comm,
                &to_bytes![point, combined_v].unwrap()
            );

            let hiding_challenge: G::ScalarField = hiding_challenge_sponge
                .squeeze_nonnative_field_elements_with_sizes(&[FieldElementSize::Truncated(128)])
                .pop()
                .unwrap();

            combined_commitment_proj += &(hiding_comm.mul(hiding_challenge) - &svk.s.mul(rand));
            combined_commitment = combined_commitment_proj.into_affine();
        }

        // Challenge for each round
        let mut round_challenges = Vec::with_capacity(log_d);
        let mut round_challenge_sponge = S::new();
        absorb!(
            &mut round_challenge_sponge,
            combined_commitment,
            &to_bytes![point, combined_v].unwrap()
        );

        let mut round_challenge: G::ScalarField = round_challenge_sponge
            .squeeze_nonnative_field_elements_with_sizes(&[FieldElementSize::Truncated(128)])
            .pop()
            .unwrap();

        let h_prime = svk.h.mul(round_challenge);

        let mut round_commitment_proj = combined_commitment_proj + &h_prime.mul(combined_v.into());

        let l_iter = proof.l_vec.iter();
        let r_iter = proof.r_vec.iter();

        for (l, r) in l_iter.zip(r_iter) {
            let mut round_challenge_sponge = S::new();

            let mut round_challenge_bytes = to_bytes![round_challenge].unwrap();
            round_challenge_bytes.resize_with(16, || 0u8);
            round_challenge_sponge.absorb(&round_challenge_bytes);
            round_challenge_sponge.absorb(&l);
            round_challenge_sponge.absorb(&r);

            round_challenge = round_challenge_sponge
                .squeeze_nonnative_field_elements_with_sizes(&[FieldElementSize::Truncated(128)])
                .pop()
                .unwrap();

            round_challenges.push(round_challenge);
            round_commitment_proj +=
                &(l.mul(round_challenge.inverse().unwrap()) + &r.mul(round_challenge));
        }

        let check_poly = SuccinctCheckPolynomial::<G::ScalarField>(round_challenges);
        let v_prime = check_poly.evaluate(point) * &proof.c;
        let h_prime = h_prime.into_affine();

        let check_commitment_elem: G::Projective = Self::cm_commit(
            &[proof.final_comm_key.clone(), h_prime],
            &[proof.c.clone(), v_prime],
            None,
            None,
        );

        if !(round_commitment_proj - &check_commitment_elem).is_zero() {
            end_timer!(check_time);
            return None;
        }

        end_timer!(check_time);
        Some(check_poly)
    }

    fn check_degrees_and_bounds(
        supported_degree: usize,
        p: &LabeledPolynomial<G::ScalarField, P>,
    ) -> Result<(), Error> {
        if p.degree() > supported_degree {
            return Err(Error::TooManyCoefficients {
                num_coefficients: p.degree() + 1,
                num_powers: supported_degree + 1,
            });
        }

        if let Some(bound) = p.degree_bound() {
            if bound < p.degree() || bound > supported_degree {
                return Err(Error::IncorrectDegreeBound {
                    poly_degree: p.degree(),
                    degree_bound: bound,
                    supported_degree,
                    label: p.label().to_string(),
                });
            }
        }

        Ok(())
    }

    fn shift_polynomial(ck: &CommitterKey<G>, p: &P, degree_bound: usize) -> P {
        if p.is_zero() {
            P::zero()
        } else {
            let mut shifted_polynomial_coeffs =
                vec![G::ScalarField::zero(); ck.supported_degree() - degree_bound];
            shifted_polynomial_coeffs.extend_from_slice(&p.coeffs());
            P::from_coefficients_vec(shifted_polynomial_coeffs)
        }
    }

    #[allow(unused)]
    fn combine_shifted_rand(
        combined_rand: Option<G::ScalarField>,
        new_rand: Option<G::ScalarField>,
        coeff: G::ScalarField,
    ) -> Option<G::ScalarField> {
        if let Some(new_rand) = new_rand {
            let coeff_new_rand = new_rand * &coeff;
            return Some(combined_rand.map_or(coeff_new_rand, |r| r + &coeff_new_rand));
        };

        combined_rand
    }

    #[allow(unused)]
    fn combine_shifted_comm(
        combined_comm: Option<G::Projective>,
        new_comm: Option<G>,
        coeff: G::ScalarField,
    ) -> Option<G::Projective> {
        if let Some(new_comm) = new_comm {
            let coeff_new_comm = new_comm.mul(coeff);
            return Some(combined_comm.map_or(coeff_new_comm, |c| c + &coeff_new_comm));
        };

        combined_comm
    }

    #[allow(unused)]
    fn construct_labeled_commitments(
        lc_info: &[(String, Option<usize>)],
        elements: &[G::Projective],
    ) -> Vec<LabeledCommitment<Commitment<G>>> {
        let comms = G::Projective::batch_normalization_into_affine(elements);
        let mut commitments = Vec::new();

        let mut i = 0;
        for info in lc_info.into_iter() {
            let commitment;
            let label = info.0.clone();
            let degree_bound = info.1;

            if degree_bound.is_some() {
                commitment = Commitment {
                    comm: comms[i].clone(),
                    shifted_comm: Some(comms[i + 1].clone()),
                };

                i += 2;
            } else {
                commitment = Commitment {
                    comm: comms[i].clone(),
                    shifted_comm: None,
                };

                i += 1;
            }

            commitments.push(LabeledCommitment::new(label, commitment, degree_bound));
        }

        return commitments;
    }

    fn sample_generators(num_generators: usize) -> Vec<G> {
        let generators: Vec<_> = ark_std::cfg_into_iter!(0..num_generators)
            .map(|i| {
                let i = i as u64;
                let mut hash = D::digest(&to_bytes![&Self::PROTOCOL_NAME, i].unwrap());
                let mut g = G::from_random_bytes(&hash);
                let mut j = 0u64;
                while g.is_none() {
                    hash = D::digest(&to_bytes![&Self::PROTOCOL_NAME, i, j].unwrap());
                    g = G::from_random_bytes(&hash);
                    j += 1;
                }
                let generator = g.unwrap();
                generator.mul_by_cofactor_to_projective()
            })
            .collect();

        G::Projective::batch_normalization_into_affine(&generators)
    }
}

impl<G, D, P, CF, S> PolynomialCommitment<G::ScalarField, P> for InnerProductArgPC<G, D, P, CF, S>
where
    G: AffineCurve + Absorbable<CF>,
    D: Digest,
    P: UVPolynomial<G::ScalarField, Point = G::ScalarField>,
    CF: PrimeField + Absorbable<CF>,
    S: CryptographicSponge<CF>,
{
    type UniversalParams = UniversalParams<G>;
    type CommitterKey = CommitterKey<G>;
    type VerifierKey = VerifierKey<G>;
    type PreparedVerifierKey = PreparedVerifierKey<G>;
    type Commitment = Commitment<G>;
    type PreparedCommitment = PreparedCommitment<G>;
    type Randomness = Randomness<G>;
    type Proof = Proof<G>;
    type BatchProof = Vec<Self::Proof>;
    type Error = Error;

    fn setup<R: RngCore>(
        max_degree: usize,
        _: Option<usize>,
        _rng: &mut R,
    ) -> Result<Self::UniversalParams, Self::Error> {
        // Ensure that max_degree + 1 is a power of 2
        let mut max_num_coeffs = max_degree + 1;
        if !max_num_coeffs.is_power_of_two() {
            max_num_coeffs = max_num_coeffs.next_power_of_two();
        }

        let setup_time = start_timer!(|| format!("Sampling {} generators", max_num_coeffs + 2));
        let mut generators = Self::sample_generators(max_num_coeffs + 2);
        end_timer!(setup_time);

        let h = generators.pop().unwrap();
        let s = generators.pop().unwrap();

        let pp = UniversalParams {
            comm_key: generators,
            h,
            s,
        };

        Ok(pp)
    }

    fn trim(
        pp: &Self::UniversalParams,
        supported_degree: usize,
        _supported_hiding_bound: usize,
        _enforced_degree_bounds: Option<&[usize]>,
    ) -> Result<(Self::CommitterKey, Self::VerifierKey), Self::Error> {
        // Ensure that supported_degree + 1 is a power of two
        let mut supported_num_coeffs = supported_degree + 1;
        if !supported_num_coeffs.is_power_of_two() {
            supported_num_coeffs = supported_num_coeffs.next_power_of_two();
        }
        if supported_num_coeffs > (pp.max_degree() + 1) {
            return Err(Error::TrimmingDegreeTooLarge);
        }

        let trim_time =
            start_timer!(|| format!("Trimming to supported degree of {}", supported_degree));

        let svk = SuccinctVerifierKey {
            h: pp.h.clone(),
            s: pp.s.clone(),
            supported_degree: supported_num_coeffs - 1,
        };

        let ck = CommitterKey {
            comm_key: pp.comm_key[0..supported_num_coeffs].to_vec(),
            svk,
            max_degree: pp.max_degree(),
        };

        let vk = ck.clone();

        end_timer!(trim_time);

        Ok((ck, vk))
    }

    /// Outputs a commitment to `polynomial`.
    fn commit<'a>(
        ck: &Self::CommitterKey,
        polynomials: impl IntoIterator<Item = &'a LabeledPolynomial<G::ScalarField, P>>,
        rng: Option<&mut dyn RngCore>,
    ) -> Result<
        (
            Vec<LabeledCommitment<Self::Commitment>>,
            Vec<Self::Randomness>,
        ),
        Self::Error,
    >
    where
        P: 'a,
    {
        let rng = &mut crate::optional_rng::OptionalRng(rng);
        let mut comms = Vec::new();
        let mut rands = Vec::new();

        let commit_time = start_timer!(|| "Committing to polynomials");
        for labeled_polynomial in polynomials {
            Self::check_degrees_and_bounds(ck.supported_degree(), labeled_polynomial)?;

            let polynomial: &P = labeled_polynomial.polynomial();
            let label = labeled_polynomial.label();
            let hiding_bound = labeled_polynomial.hiding_bound();
            let degree_bound = labeled_polynomial.degree_bound();

            let commit_time = start_timer!(|| format!(
                "Polynomial {} of degree {}, degree bound {:?}, and hiding bound {:?}",
                label,
                polynomial.degree(),
                degree_bound,
                hiding_bound,
            ));

            let randomness = if let Some(h) = hiding_bound {
                Randomness::rand(h, degree_bound.is_some(), None, rng)
            } else {
                Randomness::empty()
            };

            let main_commit_time = start_timer!(|| format!(
                "Unshifted commitment with key size {} and degree {}",
                polynomial.degree() + 1,
                polynomial.coeffs().len(),
            ));
            let comm = Self::cm_commit(
                &ck.comm_key[..(polynomial.degree() + 1)],
                polynomial.coeffs(),
                Some(ck.svk.s),
                Some(randomness.rand),
            )
            .into();
            end_timer!(main_commit_time);

            let shifted_commit_time = start_timer!(|| "Shifted commitment");
            let shifted_comm = degree_bound.map(|d| {
                Self::cm_commit(
                    &ck.comm_key[(ck.supported_degree() - d)..],
                    &polynomial.coeffs(),
                    Some(ck.svk.s),
                    randomness.shifted_rand,
                )
                .into()
            });
            end_timer!(shifted_commit_time);

            let commitment = Commitment { comm, shifted_comm };
            let labeled_comm = LabeledCommitment::new(label.to_string(), commitment, degree_bound);

            comms.push(labeled_comm);
            rands.push(randomness);

            end_timer!(commit_time);
        }

        end_timer!(commit_time);
        Ok((comms, rands))
    }

    fn open_individual_opening_challenges<'a>(
        ck: &Self::CommitterKey,
        labeled_polynomials: impl IntoIterator<Item = &'a LabeledPolynomial<G::ScalarField, P>>,
        commitments: impl IntoIterator<Item = &'a LabeledCommitment<Self::Commitment>>,
        point: &'a P::Point,
        opening_challenges: &dyn Fn(u64) -> G::ScalarField,
        rands: impl IntoIterator<Item = &'a Self::Randomness>,
        rng: Option<&mut dyn RngCore>,
    ) -> Result<Self::Proof, Self::Error>
    where
        Self::Commitment: 'a,
        Self::Randomness: 'a,
        P: 'a,
    {
        let mut combined_polynomial = P::zero();
        let mut combined_rand = G::ScalarField::zero();
        let mut combined_commitment_proj = G::Projective::zero();

        let mut has_hiding = false;

        let polys_iter = labeled_polynomials.into_iter();
        let rands_iter = rands.into_iter();
        let comms_iter = commitments.into_iter();

        let combine_time = start_timer!(|| "Combining polynomials, randomness, and commitments.");

        let mut opening_challenge_counter = 0;
        let mut cur_challenge = opening_challenges(opening_challenge_counter);
        opening_challenge_counter += 1;

        for (labeled_polynomial, (labeled_commitment, randomness)) in
            polys_iter.zip(comms_iter.zip(rands_iter))
        {
            let label = labeled_polynomial.label();
            assert_eq!(labeled_polynomial.label(), labeled_commitment.label());
            Self::check_degrees_and_bounds(ck.supported_degree(), labeled_polynomial)?;

            let polynomial = labeled_polynomial.polynomial();
            let degree_bound = labeled_polynomial.degree_bound();
            let hiding_bound = labeled_polynomial.hiding_bound();
            let commitment = labeled_commitment.commitment();

            combined_polynomial += (cur_challenge, polynomial);
            combined_commitment_proj += &commitment.comm.mul(cur_challenge);

            if hiding_bound.is_some() {
                has_hiding = true;
                combined_rand += &(cur_challenge * &randomness.rand);
            }

            cur_challenge = opening_challenges(opening_challenge_counter);
            opening_challenge_counter += 1;

            let has_degree_bound = degree_bound.is_some();

            assert_eq!(
                has_degree_bound,
                commitment.shifted_comm.is_some(),
                "shifted_comm mismatch for {}",
                label
            );

            assert_eq!(
                degree_bound,
                labeled_commitment.degree_bound(),
                "labeled_comm degree bound mismatch for {}",
                label
            );
            if let Some(degree_bound) = degree_bound {
                let shifted_polynomial = Self::shift_polynomial(ck, polynomial, degree_bound);
                combined_polynomial += (cur_challenge, &shifted_polynomial);
                combined_commitment_proj += &commitment.shifted_comm.unwrap().mul(cur_challenge);

                if hiding_bound.is_some() {
                    let shifted_rand = randomness.shifted_rand;
                    assert!(
                        shifted_rand.is_some(),
                        "shifted_rand.is_none() for {}",
                        label
                    );
                    combined_rand += &(cur_challenge * &shifted_rand.unwrap());
                }
            }

            cur_challenge = opening_challenges(opening_challenge_counter);
            opening_challenge_counter += 1;
        }

        end_timer!(combine_time);

        let combined_v = combined_polynomial.evaluate(point);

        // Pad the coefficients to the appropriate vector size
        let d = ck.supported_degree();

        // `log_d` is ceil(log2 (d + 1)), which is the number of steps to compute all of the challenges
        let log_d = ark_std::log2(d + 1) as usize;

        let mut combined_commitment;
        let mut hiding_commitment = None;

        if has_hiding {
            let mut rng = rng.expect("hiding commitments require randomness");
            let hiding_time = start_timer!(|| "Applying hiding.");
            let mut hiding_polynomial = P::rand(d, &mut rng);
            hiding_polynomial -= &P::from_coefficients_slice(&[hiding_polynomial.evaluate(point)]);

            let hiding_rand = G::ScalarField::rand(rng);
            let hiding_commitment_proj = Self::cm_commit(
                ck.comm_key.as_slice(),
                hiding_polynomial.coeffs(),
                Some(ck.svk.s),
                Some(hiding_rand),
            );

            let mut batch = G::Projective::batch_normalization_into_affine(&[
                combined_commitment_proj,
                hiding_commitment_proj,
            ]);
            hiding_commitment = Some(batch.pop().unwrap());
            combined_commitment = batch.pop().unwrap();

            let mut sponge = S::new();
            absorb!(
                &mut sponge,
                combined_commitment,
                hiding_commitment.unwrap(),
                &to_bytes![point, &combined_v].unwrap()
            );

            let hiding_challenge: G::ScalarField = sponge
                .squeeze_nonnative_field_elements_with_sizes(&[FieldElementSize::Truncated(128)])
                .pop()
                .unwrap();
            combined_polynomial += (hiding_challenge, &hiding_polynomial);
            combined_rand += &(hiding_challenge * &hiding_rand);
            combined_commitment_proj +=
                &(hiding_commitment.unwrap().mul(hiding_challenge) - &ck.svk.s.mul(combined_rand));

            end_timer!(hiding_time);
        }

        let combined_rand = if has_hiding {
            Some(combined_rand)
        } else {
            None
        };

        let proof_time =
            start_timer!(|| format!("Generating proof for degree {} combined polynomial", d + 1));

        combined_commitment = combined_commitment_proj.into_affine();

        // ith challenge
        let mut sponge = S::new();
        absorb!(
            &mut sponge,
            &combined_commitment,
            &to_bytes![point, combined_v].unwrap()
        );

        let mut round_challenge: G::ScalarField = sponge
            .squeeze_nonnative_field_elements_with_sizes(&[
                ark_sponge::FieldElementSize::Truncated(128),
            ])
            .pop()
            .unwrap();

        let h_prime = ck.svk.h.mul(round_challenge).into_affine();

        // Pads the coefficients with zeroes to get the number of coeff to be d+1
        let mut coeffs = combined_polynomial.coeffs().to_vec();
        if coeffs.len() < d + 1 {
            for _ in coeffs.len()..(d + 1) {
                coeffs.push(G::ScalarField::zero());
            }
        }
        let mut coeffs = coeffs.as_mut_slice();

        // Powers of z
        let mut z: Vec<G::ScalarField> = Vec::with_capacity(d + 1);
        let mut cur_z: G::ScalarField = G::ScalarField::one();
        for _ in 0..(d + 1) {
            z.push(cur_z);
            cur_z *= point;
        }
        let mut z = z.as_mut_slice();
        let mut temp;

        // Key for MSM
        // We initialize this to capacity 0 initially because we want to use the key slice first
        let mut comm_key = &ck.comm_key;

        let mut l_vec = Vec::with_capacity(log_d);
        let mut r_vec = Vec::with_capacity(log_d);

        let mut n = d + 1;
        let mut i = 0;
        while n > 1 {
            let (coeffs_l, coeffs_r) = coeffs.split_at_mut(n / 2);
            let (z_l, z_r) = z.split_at_mut(n / 2);
            let (l, r) = if i % 2 == 0 {
                Self::even_commitment_step(comm_key, h_prime, (coeffs_l, coeffs_r), (z_l, z_r))
            } else {
                Self::odd_commitment_step(
                    comm_key,
                    h_prime,
                    round_challenge,
                    (coeffs_l, coeffs_r),
                    (z_l, z_r),
                )
            };

            l_vec.push(l);
            r_vec.push(r);

            let mut sponge = S::new();

            let mut round_challenge_bytes = ark_ff::to_bytes![round_challenge].unwrap();
            round_challenge_bytes.resize_with(16, || 0u8);
            sponge.absorb(&round_challenge_bytes);
            sponge.absorb(&l);
            sponge.absorb(&r);

            let prev_round_challenge = round_challenge;
            round_challenge = sponge
                .squeeze_nonnative_field_elements_with_sizes(&[FieldElementSize::Truncated(128)])
                .pop()
                .unwrap();

            let round_challenge_inv = round_challenge.inverse().unwrap();

            ark_std::cfg_iter_mut!(coeffs_l)
                .zip(coeffs_r)
                .for_each(|(c_l, c_r)| *c_l += &(round_challenge_inv * &*c_r));

            ark_std::cfg_iter_mut!(z_l)
                .zip(z_r)
                .for_each(|(z_l, z_r)| *z_l += &(round_challenge * &*z_r));

            coeffs = coeffs_l;
            z = z_l;

            temp = if i % 2 == 0 {
                Self::even_folding_step(comm_key, round_challenge)
            } else {
                Self::odd_folding_step(comm_key, prev_round_challenge, round_challenge)
            };
            comm_key = &temp;

            i += 1;
            n /= 2;
        }

        end_timer!(proof_time);

        Ok(Proof {
            l_vec,
            r_vec,
            final_comm_key: comm_key[0],
            c: coeffs[0],
            hiding_comm: hiding_commitment,
            rand: combined_rand,
        })
    }

    fn check_individual_opening_challenges<'a>(
        vk: &Self::VerifierKey,
        commitments: impl IntoIterator<Item = &'a LabeledCommitment<Self::Commitment>>,
        point: &'a P::Point,
        values: impl IntoIterator<Item = G::ScalarField>,
        proof: &Self::Proof,
        opening_challenges: &dyn Fn(u64) -> G::ScalarField,
        _rng: Option<&mut dyn RngCore>,
    ) -> Result<bool, Self::Error>
    where
        Self::Commitment: 'a,
    {
        let check_time = start_timer!(|| "Checking evaluations");
        let d = vk.supported_degree();

        // `log_d` is ceil(log2 (d + 1)), which is the number of steps to compute all of the challenges
        let log_d = ark_std::log2(d + 1) as usize;

        if proof.l_vec.len() != proof.r_vec.len() || proof.l_vec.len() != log_d {
            return Err(Error::IncorrectInputLength(
                format!(
                    "Expected proof vectors to be {:}. Instead, l_vec size is {:} and r_vec size is {:}",
                    log_d,
                    proof.l_vec.len(),
                    proof.r_vec.len()
                )
            ));
        }

        let check_poly = Self::succinct_check(
            &vk.svk,
            commitments,
            *point,
            values,
            proof,
            opening_challenges,
        );

        if check_poly.is_none() {
            return Ok(false);
        }

        let check_poly_coeffs = check_poly.unwrap().compute_coeffs();
        let final_key = Self::cm_commit(
            vk.comm_key.as_slice(),
            check_poly_coeffs.as_slice(),
            None,
            None,
        );
        if !(final_key - &proof.final_comm_key.into()).is_zero() {
            return Ok(false);
        }

        end_timer!(check_time);
        Ok(true)
    }

    fn batch_check_individual_opening_challenges<'a, R: RngCore>(
        vk: &Self::VerifierKey,
        commitments: impl IntoIterator<Item = &'a LabeledCommitment<Self::Commitment>>,
        query_set: &QuerySet<P::Point>,
        values: &Evaluations<G::ScalarField, P::Point>,
        proof: &Self::BatchProof,
        opening_challenges: &dyn Fn(u64) -> G::ScalarField,
        rng: &mut R,
    ) -> Result<bool, Self::Error>
    where
        Self::Commitment: 'a,
    {
        let commitments: BTreeMap<_, _> = commitments.into_iter().map(|c| (c.label(), c)).collect();
        let mut query_to_labels_map = BTreeMap::new();

        for (label, (point_label, point)) in query_set.iter() {
            let labels = query_to_labels_map
                .entry(point_label)
                .or_insert((point, BTreeSet::new()));
            labels.1.insert(label);
        }

        assert_eq!(proof.len(), query_to_labels_map.len());

        let mut randomizer = G::ScalarField::one();

        let mut combined_check_poly = P::zero();
        let mut combined_final_key = G::Projective::zero();

        for ((_point_label, (point, labels)), p) in query_to_labels_map.into_iter().zip(proof) {
            let lc_time =
                start_timer!(|| format!("Randomly combining {} commitments", labels.len()));
            let mut comms: Vec<&'_ LabeledCommitment<_>> = Vec::new();
            let mut vals = Vec::new();
            for label in labels.into_iter() {
                let commitment = commitments.get(label).ok_or(Error::MissingPolynomial {
                    label: label.to_string(),
                })?;

                let v_i = values
                    .get(&(label.clone(), *point))
                    .ok_or(Error::MissingEvaluation {
                        label: label.to_string(),
                    })?;

                comms.push(commitment);
                vals.push(*v_i);
            }

            let check_poly = Self::succinct_check(
                &vk.svk,
                comms.into_iter(),
                *point,
                vals.into_iter(),
                p,
                opening_challenges,
            );

            if check_poly.is_none() {
                return Ok(false);
            }

            let check_poly = P::from_coefficients_vec(check_poly.unwrap().compute_coeffs());
            combined_check_poly += (randomizer, &check_poly);
            combined_final_key += &p.final_comm_key.mul(randomizer);

            randomizer = u128::rand(rng).into();
            end_timer!(lc_time);
        }

        let proof_time = start_timer!(|| "Checking batched proof");
        let final_key = Self::cm_commit(
            vk.comm_key.as_slice(),
            combined_check_poly.coeffs(),
            None,
            None,
        );
        if !(final_key - &combined_final_key).is_zero() {
            return Ok(false);
        }

        end_timer!(proof_time);

        Ok(true)
    }

    /*
    fn open_combinations_individual_opening_challenges<'a>(
        ck: &Self::CommitterKey,
        lc_s: impl IntoIterator<Item = &'a LinearCombination<G::ScalarField>>,
        polynomials: impl IntoIterator<Item = &'a LabeledPolynomial<G::ScalarField, P>>,
        commitments: impl IntoIterator<Item = &'a LabeledCommitment<Self::Commitment>>,
        query_set: &QuerySet<P::Point>,
        opening_challenges: &dyn Fn(u64) -> G::ScalarField,
        rands: impl IntoIterator<Item = &'a Self::Randomness>,
        rng: Option<&mut dyn RngCore>,
    ) -> Result<BatchLCProof<G::ScalarField, P, Self>, Self::Error>
    where
        Self::Randomness: 'a,
        Self::Commitment: 'a,
        P: 'a,
    {
        let label_poly_map = polynomials
            .into_iter()
            .zip(rands)
            .zip(commitments)
            .map(|((p, r), c)| (p.label(), (p, r, c)))
            .collect::<BTreeMap<_, _>>();

        let mut lc_polynomials = Vec::new();
        let mut lc_randomness = Vec::new();
        let mut lc_commitments = Vec::new();
        let mut lc_info = Vec::new();

        for lc in lc_s {
            let lc_label = lc.label().clone();
            let mut poly = P::zero();
            let mut degree_bound = None;
            let mut hiding_bound = None;

            let mut combined_comm = G::Projective::zero();
            let mut combined_shifted_comm: Option<G::Projective> = None;

            let mut combined_rand = G::ScalarField::zero();
            let mut combined_shifted_rand: Option<G::ScalarField> = None;

            let num_polys = lc.len();
            for (coeff, label) in lc.iter().filter(|(_, l)| !l.is_one()) {
                let label: &String = label.try_into().expect("cannot be one!");
                let &(cur_poly, cur_rand, cur_comm) =
                    label_poly_map.get(label).ok_or(Error::MissingPolynomial {
                        label: label.to_string(),
                    })?;

                if num_polys == 1 && cur_poly.degree_bound().is_some() {
                    assert!(
                        coeff.is_one(),
                        "Coefficient must be one for degree-bounded equations"
                    );
                    degree_bound = cur_poly.degree_bound();
                } else if cur_poly.degree_bound().is_some() {
                    eprintln!("Degree bound when number of equations is non-zero");
                    return Err(Self::Error::EquationHasDegreeBounds(lc_label));
                }

                // Some(_) > None, always.
                hiding_bound = core::cmp::max(hiding_bound, cur_poly.hiding_bound());
                poly += (*coeff, cur_poly.polynomial());

                combined_rand += &(cur_rand.rand * coeff);
                combined_shifted_rand = Self::combine_shifted_rand(
                    combined_shifted_rand,
                    cur_rand.shifted_rand,
                    *coeff,
                );

                let commitment = cur_comm.commitment();
                combined_comm += &commitment.comm.mul(*coeff);
                combined_shifted_comm = Self::combine_shifted_comm(
                    combined_shifted_comm,
                    commitment.shifted_comm,
                    *coeff,
                );
            }

            let lc_poly =
                LabeledPolynomial::new(lc_label.clone(), poly, degree_bound, hiding_bound);
            lc_polynomials.push(lc_poly);
            lc_randomness.push(Randomness {
                rand: combined_rand,
                shifted_rand: combined_shifted_rand,
            });

            lc_commitments.push(combined_comm);
            if let Some(combined_shifted_comm) = combined_shifted_comm {
                lc_commitments.push(combined_shifted_comm);
            }

            lc_info.push((lc_label, degree_bound));
        }

        let lc_commitments = Self::construct_labeled_commitments(&lc_info, &lc_commitments);

        let proof = Self::batch_open_individual_opening_challenges(
            ck,
            lc_polynomials.iter(),
            lc_commitments.iter(),
            &query_set,
            opening_challenges,
            lc_randomness.iter(),
            rng,
        )?;
        Ok(BatchLCProof { proof, evals: None })
    }

    /// Checks that `values` are the true evaluations at `query_set` of the polynomials
    /// committed in `labeled_commitments`.
    fn check_combinations_individual_opening_challenges<'a, R: RngCore>(
        vk: &Self::VerifierKey,
        lc_s: impl IntoIterator<Item = &'a LinearCombination<G::ScalarField>>,
        commitments: impl IntoIterator<Item = &'a LabeledCommitment<Self::Commitment>>,
        query_set: &QuerySet<G::ScalarField>,
        evaluations: &Evaluations<G::ScalarField, P::Point>,
        proof: &BatchLCProof<G::ScalarField, P, Self>,
        opening_challenges: &dyn Fn(u64) -> G::ScalarField,
        rng: &mut R,
    ) -> Result<bool, Self::Error>
    where
        Self::Commitment: 'a,
    {
        let BatchLCProof { proof, .. } = proof;
        let label_comm_map = commitments
            .into_iter()
            .map(|c| (c.label(), c))
            .collect::<BTreeMap<_, _>>();

        let mut lc_commitments = Vec::new();
        let mut lc_info = Vec::new();
        let mut evaluations = evaluations.clone();
        for lc in lc_s {
            let lc_label = lc.label().clone();
            let num_polys = lc.len();

            let mut degree_bound = None;
            let mut combined_comm = G::Projective::zero();
            let mut combined_shifted_comm: Option<G::Projective> = None;

            for (coeff, label) in lc.iter() {
                if label.is_one() {
                    for (&(ref label, _), ref mut eval) in evaluations.iter_mut() {
                        if label == &lc_label {
                            **eval -= coeff;
                        }
                    }
                } else {
                    let label: &String = label.try_into().unwrap();
                    let &cur_comm = label_comm_map.get(label).ok_or(Error::MissingPolynomial {
                        label: label.to_string(),
                    })?;

                    if num_polys == 1 && cur_comm.degree_bound().is_some() {
                        assert!(
                            coeff.is_one(),
                            "Coefficient must be one for degree-bounded equations"
                        );
                        degree_bound = cur_comm.degree_bound();
                    } else if cur_comm.degree_bound().is_some() {
                        return Err(Self::Error::EquationHasDegreeBounds(lc_label));
                    }

                    let commitment = cur_comm.commitment();
                    combined_comm += &commitment.comm.mul(*coeff);
                    combined_shifted_comm = Self::combine_shifted_comm(
                        combined_shifted_comm,
                        commitment.shifted_comm,
                        *coeff,
                    );
                }
            }

            lc_commitments.push(combined_comm);

            if let Some(combined_shifted_comm) = combined_shifted_comm {
                lc_commitments.push(combined_shifted_comm);
            }

            lc_info.push((lc_label, degree_bound));
        }

        let lc_commitments = Self::construct_labeled_commitments(&lc_info, &lc_commitments);

        Self::batch_check_individual_opening_challenges(
            vk,
            &lc_commitments,
            &query_set,
            &evaluations,
            proof,
            opening_challenges,
            rng,
        )
    }

     */
}

#[cfg(test)]
mod tests {
    #![allow(non_camel_case_types)]

    use super::InnerProductArgPC;
    use ark_ed_on_bls12_381::{EdwardsAffine, Fq, Fr};
    use ark_ff::PrimeField;
    use ark_poly::{univariate::DensePolynomial as DensePoly, UVPolynomial};
<<<<<<< HEAD
    use ark_sponge::poseidon::PoseidonSponge;
=======
    use ark_std::rand::rngs::StdRng;
>>>>>>> 3b88b972
    use blake2::Blake2s;

    type UniPoly = DensePoly<Fr>;
    type PC<E, D, P, CF, S> = InnerProductArgPC<E, D, P, CF, S>;
    type PC_JJB2S = PC<EdwardsAffine, Blake2s, UniPoly, Fq, PoseidonSponge<Fq>>;

    fn rand_poly<F: PrimeField>(degree: usize, _: Option<usize>, rng: &mut StdRng) -> DensePoly<F> {
        DensePoly::rand(degree, rng)
    }

    fn constant_poly<F: PrimeField>(_: usize, _: Option<usize>, rng: &mut StdRng) -> DensePoly<F> {
        DensePoly::from_coefficients_slice(&[F::rand(rng)])
    }

    fn rand_point<F: PrimeField>(_: Option<usize>, rng: &mut StdRng) -> F {
        F::rand(rng)
    }

    #[test]
    fn single_poly_test() {
        use crate::tests::*;
        single_poly_test::<_, _, PC_JJB2S>(None, rand_poly::<Fr>, rand_point::<Fr>)
            .expect("test failed for ed_on_bls12_381-blake2s");
    }

    #[test]
    fn constant_poly_test() {
        use crate::tests::*;
        single_poly_test::<_, _, PC_JJB2S>(None, constant_poly::<Fr>, rand_point::<Fr>)
            .expect("test failed for ed_on_bls12_381-blake2s");
    }

    #[test]
    fn quadratic_poly_degree_bound_multiple_queries_test() {
        use crate::tests::*;
        quadratic_poly_degree_bound_multiple_queries_test::<_, _, PC_JJB2S>(
            rand_poly::<Fr>,
            rand_point::<Fr>,
        )
        .expect("test failed for ed_on_bls12_381-blake2s");
    }

    #[test]
    fn linear_poly_degree_bound_test() {
        use crate::tests::*;
        linear_poly_degree_bound_test::<_, _, PC_JJB2S>(rand_poly::<Fr>, rand_point::<Fr>)
            .expect("test failed for ed_on_bls12_381-blake2s");
    }

    #[test]
    fn single_poly_degree_bound_test() {
        use crate::tests::*;
        single_poly_degree_bound_test::<_, _, PC_JJB2S>(rand_poly::<Fr>, rand_point::<Fr>)
            .expect("test failed for ed_on_bls12_381-blake2s");
    }

    #[test]
    fn single_poly_degree_bound_multiple_queries_test() {
        use crate::tests::*;
        single_poly_degree_bound_multiple_queries_test::<_, _, PC_JJB2S>(
            rand_poly::<Fr>,
            rand_point::<Fr>,
        )
        .expect("test failed for ed_on_bls12_381-blake2s");
    }

    #[test]
    fn two_polys_degree_bound_single_query_test() {
        use crate::tests::*;
        two_polys_degree_bound_single_query_test::<_, _, PC_JJB2S>(
            rand_poly::<Fr>,
            rand_point::<Fr>,
        )
        .expect("test failed for ed_on_bls12_381-blake2s");
    }

    #[test]
    fn full_end_to_end_test() {
        use crate::tests::*;
        full_end_to_end_test::<_, _, PC_JJB2S>(None, rand_poly::<Fr>, rand_point::<Fr>)
            .expect("test failed for ed_on_bls12_381-blake2s");
        println!("Finished ed_on_bls12_381-blake2s");
    }

    #[test]
    fn single_equation_test() {
        use crate::tests::*;
        single_equation_test::<_, _, PC_JJB2S>(None, rand_poly::<Fr>, rand_point::<Fr>)
            .expect("test failed for ed_on_bls12_381-blake2s");
        println!("Finished ed_on_bls12_381-blake2s");
    }

    #[test]
    fn two_equation_test() {
        use crate::tests::*;
        two_equation_test::<_, _, PC_JJB2S>(None, rand_poly::<Fr>, rand_point::<Fr>)
            .expect("test failed for ed_on_bls12_381-blake2s");
        println!("Finished ed_on_bls12_381-blake2s");
    }

    #[test]
    fn two_equation_degree_bound_test() {
        use crate::tests::*;
        two_equation_degree_bound_test::<_, _, PC_JJB2S>(rand_poly::<Fr>, rand_point::<Fr>)
            .expect("test failed for ed_on_bls12_381-blake2s");
        println!("Finished ed_on_bls12_381-blake2s");
    }

    #[test]
    fn full_end_to_end_equation_test() {
        use crate::tests::*;
        full_end_to_end_equation_test::<_, _, PC_JJB2S>(None, rand_poly::<Fr>, rand_point::<Fr>)
            .expect("test failed for ed_on_bls12_381-blake2s");
        println!("Finished ed_on_bls12_381-blake2s");
    }

    #[test]
    #[should_panic]
    fn bad_degree_bound_test() {
        use crate::tests::*;
        bad_degree_bound_test::<_, _, PC_JJB2S>(rand_poly::<Fr>, rand_point::<Fr>)
            .expect("test failed for ed_on_bls12_381-blake2s");
        println!("Finished ed_on_bls12_381-blake2s");
    }
}<|MERGE_RESOLUTION|>--- conflicted
+++ resolved
@@ -4,20 +4,14 @@
 use crate::{PCCommitterKey, PCRandomness, PCUniversalParams, PolynomialCommitment};
 use ark_ec::{msm::VariableBaseMSM, AffineCurve, ProjectiveCurve};
 use ark_ff::{to_bytes, Field, One, PrimeField, UniformRand, Zero};
-<<<<<<< HEAD
 use ark_sponge::{absorb, Absorbable, CryptographicSponge, FieldElementSize};
-use ark_std::{format, vec};
-use core::marker::PhantomData;
-use digest::Digest;
-use rand_core::RngCore;
-=======
 use ark_std::rand::RngCore;
 use ark_std::{convert::TryInto, format, marker::PhantomData, vec};
->>>>>>> 3b88b972
 
 mod data_structures;
 pub use data_structures::*;
 
+use digest::Digest;
 #[cfg(feature = "parallel")]
 use rayon::prelude::*;
 
@@ -1231,11 +1225,8 @@
     use ark_ed_on_bls12_381::{EdwardsAffine, Fq, Fr};
     use ark_ff::PrimeField;
     use ark_poly::{univariate::DensePolynomial as DensePoly, UVPolynomial};
-<<<<<<< HEAD
     use ark_sponge::poseidon::PoseidonSponge;
-=======
     use ark_std::rand::rngs::StdRng;
->>>>>>> 3b88b972
     use blake2::Blake2s;
 
     type UniPoly = DensePoly<Fr>;

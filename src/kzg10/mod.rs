//! Here we construct a polynomial commitment that enables users to commit to a
//! single polynomial `p`, and then later provide an evaluation proof that
//! convinces verifiers that a claimed value `v` is the true evaluation of `p`
//! at a chosen point `x`. Our construction follows the template of the construction
//! proposed by Kate, Zaverucha, and Goldberg ([KZG11](http://cacr.uwaterloo.ca/techreports/2010/cacr2010-10.pdf)).
//! This construction achieves extractability in the algebraic group model (AGM).

use crate::{BTreeMap, Error, LabeledPolynomial, PCRandomness, ToString, Vec};
use ark_ec::msm::{FixedBaseMSM, VariableBaseMSM};
use ark_ec::{group::Group, AffineCurve, PairingEngine, ProjectiveCurve};
use ark_ff::{One, PrimeField, UniformRand, Zero};
use ark_poly::UVPolynomial;
use ark_std::{format, marker::PhantomData, ops::Div, vec};

use rand_core::RngCore;
#[cfg(feature = "parallel")]
use rayon::prelude::*;

mod data_structures;
pub use data_structures::*;

/// `KZG10` is an implementation of the polynomial commitment scheme of
/// [Kate, Zaverucha and Goldbgerg][kzg10]
///
/// [kzg10]: http://cacr.uwaterloo.ca/techreports/2010/cacr2010-10.pdf
pub struct KZG10<E: PairingEngine, P: UVPolynomial<E::Fr>> {
    _engine: PhantomData<E>,
    _poly: PhantomData<P>,
}

impl<E, P> KZG10<E, P>
where
    E: PairingEngine,
    P: UVPolynomial<E::Fr, Point = E::Fr>,
    for<'a, 'b> &'a P: Div<&'b P, Output = P>,
{
    /// Constructs public parameters when given as input the maximum degree `degree`
    /// for the polynomial commitment scheme.
    pub fn setup<R: RngCore>(
        max_degree: usize,
        produce_g2_powers: bool,
        rng: &mut R,
    ) -> Result<UniversalParams<E>, Error> {
        if max_degree < 1 {
            return Err(Error::DegreeIsZero);
        }
        let setup_time = start_timer!(|| format!("KZG10::Setup with degree {}", max_degree));
        let beta = E::Fr::rand(rng);
        let g = E::G1Projective::rand(rng);
        let gamma_g = E::G1Projective::rand(rng);
        let h = E::G2Projective::rand(rng);

        let mut powers_of_beta = vec![E::Fr::one()];

        let mut cur = beta;
        for _ in 0..max_degree {
            powers_of_beta.push(cur);
            cur *= &beta;
        }

        let window_size = FixedBaseMSM::get_mul_window_size(max_degree + 1);

        let scalar_bits = E::Fr::size_in_bits();
        let g_time = start_timer!(|| "Generating powers of G");
        let g_table = FixedBaseMSM::get_window_table(scalar_bits, window_size, g);
        let powers_of_g = FixedBaseMSM::multi_scalar_mul::<E::G1Projective>(
            scalar_bits,
            window_size,
            &g_table,
            &powers_of_beta,
        );
        end_timer!(g_time);
        let gamma_g_time = start_timer!(|| "Generating powers of gamma * G");
        let gamma_g_table = FixedBaseMSM::get_window_table(scalar_bits, window_size, gamma_g);
        let mut powers_of_gamma_g = FixedBaseMSM::multi_scalar_mul::<E::G1Projective>(
            scalar_bits,
            window_size,
            &gamma_g_table,
            &powers_of_beta,
        );
        // Add an additional power of gamma_g, because we want to be able to support
        // up to D queries.
        powers_of_gamma_g.push(powers_of_gamma_g.last().unwrap().mul(&beta));
        end_timer!(gamma_g_time);

        let powers_of_g = E::G1Projective::batch_normalization_into_affine(&powers_of_g);
        let powers_of_gamma_g =
            E::G1Projective::batch_normalization_into_affine(&powers_of_gamma_g)
                .into_iter()
                .enumerate()
                .collect();

        let neg_powers_of_h_time = start_timer!(|| "Generating negative powers of h in G2");
        let neg_powers_of_h = if produce_g2_powers {
            let mut neg_powers_of_beta = vec![E::Fr::one()];
            let mut cur = E::Fr::one() / &beta;
            for _ in 0..max_degree {
                neg_powers_of_beta.push(cur);
                cur /= &beta;
            }

            let neg_h_table = FixedBaseMSM::get_window_table(scalar_bits, window_size, h);
            let neg_powers_of_h = FixedBaseMSM::multi_scalar_mul::<E::G2Projective>(
                scalar_bits,
                window_size,
                &neg_h_table,
                &neg_powers_of_beta,
            );

            let affines = E::G2Projective::batch_normalization_into_affine(&neg_powers_of_h);
            let mut affines_map = BTreeMap::new();
            affines.into_iter().enumerate().for_each(|(i, a)| {
                affines_map.insert(i, a);
            });
            affines_map
        } else {
            BTreeMap::new()
        };

        end_timer!(neg_powers_of_h_time);

<<<<<<< HEAD
        let beta_h = h.mul(beta.into()).into_affine();
=======
>>>>>>> 492019c6
        let h = h.into_affine();
        let beta_h = h.mul(beta).into_affine();
        let prepared_h = h.into();
        let prepared_beta_h = beta_h.into();

        let pp = UniversalParams {
            powers_of_g,
            powers_of_gamma_g,
            h,
            beta_h,
            neg_powers_of_h,
            prepared_h,
            prepared_beta_h,
        };
        end_timer!(setup_time);
        Ok(pp)
    }

    /// Outputs a commitment to `polynomial`.
    pub fn commit(
        powers: &Powers<E>,
        polynomial: &P,
        hiding_bound: Option<usize>,
        rng: Option<&mut dyn RngCore>,
    ) -> Result<(Commitment<E>, Randomness<E::Fr, P>), Error> {
        Self::check_degree_is_too_large(polynomial.degree(), powers.size())?;

        let commit_time = start_timer!(|| format!(
            "Committing to polynomial of degree {} with hiding_bound: {:?}",
            polynomial.degree(),
            hiding_bound,
        ));

        let (num_leading_zeros, plain_coeffs) =
            skip_leading_zeros_and_convert_to_bigints(polynomial);

        let msm_time = start_timer!(|| "MSM to compute commitment to plaintext poly");
        let mut commitment = VariableBaseMSM::multi_scalar_mul(
            &powers.powers_of_g[num_leading_zeros..],
            &plain_coeffs,
        );
        end_timer!(msm_time);

        let mut randomness = Randomness::<E::Fr, P>::empty();
        if let Some(hiding_degree) = hiding_bound {
            let mut rng = rng.ok_or(Error::MissingRng)?;
            let sample_random_poly_time = start_timer!(|| format!(
                "Sampling a random polynomial of degree {}",
                hiding_degree
            ));

            randomness = Randomness::rand(hiding_degree, false, None, &mut rng);
            Self::check_hiding_bound(
                randomness.blinding_polynomial.degree(),
                powers.powers_of_gamma_g.len(),
            )?;
            end_timer!(sample_random_poly_time);
        }

        let random_ints = convert_to_bigints(&randomness.blinding_polynomial.coeffs());
        let msm_time = start_timer!(|| "MSM to compute commitment to random poly");
        let random_commitment =
            VariableBaseMSM::multi_scalar_mul(&powers.powers_of_gamma_g, random_ints.as_slice())
                .into_affine();
        end_timer!(msm_time);

        commitment.add_assign_mixed(&random_commitment);

        end_timer!(commit_time);
        Ok((Commitment(commitment.into()), randomness))
    }

    /// Compute witness polynomial.
    ///
    /// The witness polynomial w(x) the quotient of the division (p(x) - p(z)) / (x - z)
    /// Observe that this quotient does not change with z because
    /// p(z) is the remainder term. We can therefore omit p(z) when computing the quotient.
    pub fn compute_witness_polynomial(
        p: &P,
        point: P::Point,
        randomness: &Randomness<E::Fr, P>,
    ) -> Result<(P, Option<P>), Error> {
        let divisor = P::from_coefficients_vec(vec![-point, E::Fr::one()]);

        let witness_time = start_timer!(|| "Computing witness polynomial");
        let witness_polynomial = p / &divisor;
        end_timer!(witness_time);

        let random_witness_polynomial = if randomness.is_hiding() {
            let random_p = &randomness.blinding_polynomial;

            let witness_time = start_timer!(|| "Computing random witness polynomial");
            let random_witness_polynomial = random_p / &divisor;
            end_timer!(witness_time);
            Some(random_witness_polynomial)
        } else {
            None
        };

        Ok((witness_polynomial, random_witness_polynomial))
    }

    pub(crate) fn open_with_witness_polynomial<'a>(
        powers: &Powers<E>,
        point: P::Point,
        randomness: &Randomness<E::Fr, P>,
        witness_polynomial: &P,
        hiding_witness_polynomial: Option<&P>,
    ) -> Result<Proof<E>, Error> {
        Self::check_degree_is_too_large(witness_polynomial.degree(), powers.size())?;
        let (num_leading_zeros, witness_coeffs) =
            skip_leading_zeros_and_convert_to_bigints(witness_polynomial);

        let witness_comm_time = start_timer!(|| "Computing commitment to witness polynomial");
        let mut w = VariableBaseMSM::multi_scalar_mul(
            &powers.powers_of_g[num_leading_zeros..],
            &witness_coeffs,
        );
        end_timer!(witness_comm_time);

        let random_v = if let Some(hiding_witness_polynomial) = hiding_witness_polynomial {
            let blinding_p = &randomness.blinding_polynomial;
            let blinding_eval_time = start_timer!(|| "Evaluating random polynomial");
            let blinding_evaluation = blinding_p.evaluate(&point);
            end_timer!(blinding_eval_time);

            let random_witness_coeffs = convert_to_bigints(&hiding_witness_polynomial.coeffs());
            let witness_comm_time =
                start_timer!(|| "Computing commitment to random witness polynomial");
            w += &VariableBaseMSM::multi_scalar_mul(
                &powers.powers_of_gamma_g,
                &random_witness_coeffs,
            );
            end_timer!(witness_comm_time);
            Some(blinding_evaluation)
        } else {
            None
        };

        Ok(Proof {
            w: w.into_affine(),
            random_v,
        })
    }

    /// On input a polynomial `p` and a point `point`, outputs a proof for the same.
    pub(crate) fn open<'a>(
        powers: &Powers<E>,
        p: &P,
        point: P::Point,
        rand: &Randomness<E::Fr, P>,
    ) -> Result<Proof<E>, Error> {
        Self::check_degree_is_too_large(p.degree(), powers.size())?;
        let open_time = start_timer!(|| format!("Opening polynomial of degree {}", p.degree()));

        let witness_time = start_timer!(|| "Computing witness polynomials");
        let (witness_poly, hiding_witness_poly) = Self::compute_witness_polynomial(p, point, rand)?;
        end_timer!(witness_time);

        let proof = Self::open_with_witness_polynomial(
            powers,
            point,
            rand,
            &witness_poly,
            hiding_witness_poly.as_ref(),
        );

        end_timer!(open_time);
        proof
    }

    /// Verifies that `value` is the evaluation at `point` of the polynomial
    /// committed inside `comm`.
    pub fn check(
        vk: &VerifierKey<E>,
        comm: &Commitment<E>,
        point: E::Fr,
        value: E::Fr,
        proof: &Proof<E>,
    ) -> Result<bool, Error> {
        let check_time = start_timer!(|| "Checking evaluation");
<<<<<<< HEAD
        let mut inner = comm.0.into_projective() - &vk.g.into_projective().mul(value.into());
=======
        let mut inner = comm.0.into_projective() - &vk.g.mul(value);
>>>>>>> 492019c6
        if let Some(random_v) = proof.random_v {
            inner -= &vk.gamma_g.mul(random_v);
        }
        let lhs = E::pairing(inner, vk.h);

        let inner = vk.beta_h.into_projective() - &vk.h.mul(point);
        let rhs = E::pairing(proof.w, inner);

        end_timer!(check_time, || format!("Result: {}", lhs == rhs));
        Ok(lhs == rhs)
    }

    /// Check that each `proof_i` in `proofs` is a valid proof of evaluation for
    /// `commitment_i` at `point_i`.
    pub fn batch_check<R: RngCore>(
        vk: &VerifierKey<E>,
        commitments: &[Commitment<E>],
        points: &[E::Fr],
        values: &[E::Fr],
        proofs: &[Proof<E>],
        rng: &mut R,
    ) -> Result<bool, Error> {
        let check_time =
            start_timer!(|| format!("Checking {} evaluation proofs", commitments.len()));

        let mut total_c = <E::G1Projective>::zero();
        let mut total_w = <E::G1Projective>::zero();

        let combination_time = start_timer!(|| "Combining commitments and proofs");
        let mut randomizer = E::Fr::one();
        // Instead of multiplying g and gamma_g in each turn, we simply accumulate
        // their coefficients and perform a final multiplication at the end.
        let mut g_multiplier = E::Fr::zero();
        let mut gamma_g_multiplier = E::Fr::zero();
        for (((c, z), v), proof) in commitments.iter().zip(points).zip(values).zip(proofs) {
            let w = proof.w;
            let mut temp = w.mul(*z);
            temp.add_assign_mixed(&c.0);
            let c = temp;
            g_multiplier += &(randomizer * v);
            if let Some(random_v) = proof.random_v {
                gamma_g_multiplier += &(randomizer * &random_v);
            }
            total_c += &c.mul(randomizer.into());
<<<<<<< HEAD
            total_w += &w.mul(randomizer.into());
=======
            total_w += &w.mul(randomizer);
>>>>>>> 492019c6
            // We don't need to sample randomizers from the full field,
            // only from 128-bit strings.
            randomizer = u128::rand(rng).into();
        }
<<<<<<< HEAD
        total_c -= &g.mul(g_multiplier.into());
        total_c -= &gamma_g.mul(gamma_g_multiplier.into());
=======
        total_c -= &vk.g.mul(g_multiplier);
        total_c -= &vk.gamma_g.mul(gamma_g_multiplier);
>>>>>>> 492019c6
        end_timer!(combination_time);

        let to_affine_time = start_timer!(|| "Converting results to affine for pairing");
        let affine_points = E::G1Projective::batch_normalization_into_affine(&[-total_w, total_c]);
        let (total_w, total_c) = (affine_points[0], affine_points[1]);
        end_timer!(to_affine_time);

        let pairing_time = start_timer!(|| "Performing product of pairings");
        let result = E::product_of_pairings(&[
            (total_w.into(), vk.prepared_beta_h.clone()),
            (total_c.into(), vk.prepared_h.clone()),
        ])
        .is_one();
        end_timer!(pairing_time);
        end_timer!(check_time, || format!("Result: {}", result));
        Ok(result)
    }

    pub(crate) fn check_degree_is_too_large(degree: usize, num_powers: usize) -> Result<(), Error> {
        let num_coefficients = degree + 1;
        if num_coefficients > num_powers {
            Err(Error::TooManyCoefficients {
                num_coefficients,
                num_powers,
            })
        } else {
            Ok(())
        }
    }

    pub(crate) fn check_hiding_bound(
        hiding_poly_degree: usize,
        num_powers: usize,
    ) -> Result<(), Error> {
        if hiding_poly_degree == 0 {
            Err(Error::HidingBoundIsZero)
        } else if hiding_poly_degree >= num_powers {
            // The above check uses `>=` because committing to a hiding poly with
            // degree `hiding_poly_degree` requires `hiding_poly_degree + 1`
            // powers.
            Err(Error::HidingBoundToolarge {
                hiding_poly_degree,
                num_powers,
            })
        } else {
            Ok(())
        }
    }

    pub(crate) fn check_degrees_and_bounds<'a>(
        supported_degree: usize,
        max_degree: usize,
        enforced_degree_bounds: Option<&[usize]>,
        p: &'a LabeledPolynomial<E::Fr, P>,
    ) -> Result<(), Error> {
        if let Some(bound) = p.degree_bound() {
            let enforced_degree_bounds =
                enforced_degree_bounds.ok_or(Error::UnsupportedDegreeBound(bound))?;

            if enforced_degree_bounds.binary_search(&bound).is_err() {
                Err(Error::UnsupportedDegreeBound(bound))
            } else if bound < p.degree() || bound > max_degree {
                return Err(Error::IncorrectDegreeBound {
                    poly_degree: p.degree(),
                    degree_bound: p.degree_bound().unwrap(),
                    supported_degree,
                    label: p.label().to_string(),
                });
            } else {
                Ok(())
            }
        } else {
            Ok(())
        }
    }
}

fn skip_leading_zeros_and_convert_to_bigints<F: PrimeField, P: UVPolynomial<F>>(
    p: &P,
) -> (usize, Vec<F::BigInt>) {
    let mut num_leading_zeros = 0;
    while num_leading_zeros < p.coeffs().len() && p.coeffs()[num_leading_zeros].is_zero() {
        num_leading_zeros += 1;
    }
    let coeffs = convert_to_bigints(&p.coeffs()[num_leading_zeros..]);
    (num_leading_zeros, coeffs)
}

fn convert_to_bigints<F: PrimeField>(p: &[F]) -> Vec<F::BigInt> {
    let to_bigint_time = start_timer!(|| "Converting polynomial coeffs to bigints");
    let coeffs = ark_std::cfg_iter!(p)
        .map(|s| s.into_repr())
        .collect::<Vec<_>>();
    end_timer!(to_bigint_time);
    coeffs
}

#[cfg(test)]
mod tests {
    #![allow(non_camel_case_types)]
    use crate::kzg10::*;
    use crate::*;

    use ark_bls12_377::Bls12_377;
    use ark_bls12_381::Bls12_381;
    use ark_bls12_381::Fr;
    use ark_ec::PairingEngine;
    use ark_poly::univariate::DensePolynomial as DensePoly;
    use ark_std::test_rng;

    type UniPoly_381 = DensePoly<<Bls12_381 as PairingEngine>::Fr>;
    type UniPoly_377 = DensePoly<<Bls12_377 as PairingEngine>::Fr>;
    type KZG_Bls12_381 = KZG10<Bls12_381, UniPoly_381>;

    impl<E: PairingEngine, P: UVPolynomial<E::Fr>> KZG10<E, P> {
        /// Specializes the public parameters for a given maximum degree `d` for polynomials
        /// `d` should be less that `pp.max_degree()`.
        pub(crate) fn trim(
            pp: &UniversalParams<E>,
            mut supported_degree: usize,
        ) -> Result<(Powers<E>, VerifierKey<E>), Error> {
            if supported_degree == 1 {
                supported_degree += 1;
            }
            let powers_of_g = pp.powers_of_g[..=supported_degree].to_vec();
            let powers_of_gamma_g = (0..=supported_degree)
                .map(|i| pp.powers_of_gamma_g[&i])
                .collect();

            let powers = Powers {
                powers_of_g: ark_std::borrow::Cow::Owned(powers_of_g),
                powers_of_gamma_g: ark_std::borrow::Cow::Owned(powers_of_gamma_g),
            };
            let vk = VerifierKey {
                g: pp.powers_of_g[0],
                gamma_g: pp.powers_of_gamma_g[&0],
                h: pp.h,
                beta_h: pp.beta_h,
                prepared_h: pp.prepared_h.clone(),
                prepared_beta_h: pp.prepared_beta_h.clone(),
            };
            Ok((powers, vk))
        }
    }

    #[test]
    fn add_commitments_test() {
        let rng = &mut test_rng();
        let p = DensePoly::from_coefficients_slice(&[
            Fr::rand(rng),
            Fr::rand(rng),
            Fr::rand(rng),
            Fr::rand(rng),
            Fr::rand(rng),
        ]);
        let f = Fr::rand(rng);
        let mut f_p = DensePoly::zero();
        f_p += (f, &p);

        let degree = 4;
        let pp = KZG_Bls12_381::setup(degree, false, rng).unwrap();
        let (powers, _) = KZG_Bls12_381::trim(&pp, degree).unwrap();

        let hiding_bound = None;
        let (comm, _) = KZG10::commit(&powers, &p, hiding_bound, Some(rng)).unwrap();
        let (f_comm, _) = KZG10::commit(&powers, &f_p, hiding_bound, Some(rng)).unwrap();
        let mut f_comm_2 = Commitment::empty();
        f_comm_2 += (f, &comm);

        assert_eq!(f_comm, f_comm_2);
    }

    fn end_to_end_test_template<E, P>() -> Result<(), Error>
    where
        E: PairingEngine,
        P: UVPolynomial<E::Fr, Point = E::Fr>,
        for<'a, 'b> &'a P: Div<&'b P, Output = P>,
    {
        let rng = &mut test_rng();
        for _ in 0..100 {
            let mut degree = 0;
            while degree <= 1 {
                degree = usize::rand(rng) % 20;
            }
            let pp = KZG10::<E, P>::setup(degree, false, rng)?;
            let (ck, vk) = KZG10::<E, P>::trim(&pp, degree)?;
            let p = P::rand(degree, rng);
            let hiding_bound = Some(1);
            let (comm, rand) = KZG10::<E, P>::commit(&ck, &p, hiding_bound, Some(rng))?;
            let point = E::Fr::rand(rng);
            let value = p.evaluate(&point);
            let proof = KZG10::<E, P>::open(&ck, &p, point, &rand)?;
            assert!(
                KZG10::<E, P>::check(&vk, &comm, point, value, &proof)?,
                "proof was incorrect for max_degree = {}, polynomial_degree = {}, hiding_bound = {:?}",
                degree,
                p.degree(),
                hiding_bound,
            );
        }
        Ok(())
    }

    fn linear_polynomial_test_template<E, P>() -> Result<(), Error>
    where
        E: PairingEngine,
        P: UVPolynomial<E::Fr, Point = E::Fr>,
        for<'a, 'b> &'a P: Div<&'b P, Output = P>,
    {
        let rng = &mut test_rng();
        for _ in 0..100 {
            let degree = 50;
            let pp = KZG10::<E, P>::setup(degree, false, rng)?;
            let (ck, vk) = KZG10::<E, P>::trim(&pp, 2)?;
            let p = P::rand(1, rng);
            let hiding_bound = Some(1);
            let (comm, rand) = KZG10::<E, P>::commit(&ck, &p, hiding_bound, Some(rng))?;
            let point = E::Fr::rand(rng);
            let value = p.evaluate(&point);
            let proof = KZG10::<E, P>::open(&ck, &p, point, &rand)?;
            assert!(
                KZG10::<E, P>::check(&vk, &comm, point, value, &proof)?,
                "proof was incorrect for max_degree = {}, polynomial_degree = {}, hiding_bound = {:?}",
                degree,
                p.degree(),
                hiding_bound,
            );
        }
        Ok(())
    }

    fn batch_check_test_template<E, P>() -> Result<(), Error>
    where
        E: PairingEngine,
        P: UVPolynomial<E::Fr, Point = E::Fr>,
        for<'a, 'b> &'a P: Div<&'b P, Output = P>,
    {
        let rng = &mut test_rng();
        for _ in 0..10 {
            let mut degree = 0;
            while degree <= 1 {
                degree = usize::rand(rng) % 20;
            }
            let pp = KZG10::<E, P>::setup(degree, false, rng)?;
            let (ck, vk) = KZG10::<E, P>::trim(&pp, degree)?;
            let mut comms = Vec::new();
            let mut values = Vec::new();
            let mut points = Vec::new();
            let mut proofs = Vec::new();
            for _ in 0..10 {
                let p = P::rand(degree, rng);
                let hiding_bound = Some(1);
                let (comm, rand) = KZG10::<E, P>::commit(&ck, &p, hiding_bound, Some(rng))?;
                let point = E::Fr::rand(rng);
                let value = p.evaluate(&point);
                let proof = KZG10::<E, P>::open(&ck, &p, point, &rand)?;

                assert!(KZG10::<E, P>::check(&vk, &comm, point, value, &proof)?);
                comms.push(comm);
                values.push(value);
                points.push(point);
                proofs.push(proof);
            }
            assert!(KZG10::<E, P>::batch_check(
                &vk, &comms, &points, &values, &proofs, rng
            )?);
        }
        Ok(())
    }

    #[test]
    fn end_to_end_test() {
        end_to_end_test_template::<Bls12_377, UniPoly_377>().expect("test failed for bls12-377");
        end_to_end_test_template::<Bls12_381, UniPoly_381>().expect("test failed for bls12-381");
    }

    #[test]
    fn linear_polynomial_test() {
        linear_polynomial_test_template::<Bls12_377, UniPoly_377>()
            .expect("test failed for bls12-377");
        linear_polynomial_test_template::<Bls12_381, UniPoly_381>()
            .expect("test failed for bls12-381");
    }
    #[test]
    fn batch_check_test() {
        batch_check_test_template::<Bls12_377, UniPoly_377>().expect("test failed for bls12-377");
        batch_check_test_template::<Bls12_381, UniPoly_381>().expect("test failed for bls12-381");
    }

    #[test]
    fn test_degree_is_too_large() {
        let rng = &mut test_rng();

        let max_degree = 123;
        let pp = KZG_Bls12_381::setup(max_degree, false, rng).unwrap();
        let (powers, _) = KZG_Bls12_381::trim(&pp, max_degree).unwrap();

        let p = DensePoly::<Fr>::rand(max_degree + 1, rng);
        assert!(p.degree() > max_degree);
        assert!(KZG_Bls12_381::check_degree_is_too_large(p.degree(), powers.size()).is_err());
    }
}<|MERGE_RESOLUTION|>--- conflicted
+++ resolved
@@ -119,10 +119,6 @@
 
         end_timer!(neg_powers_of_h_time);
 
-<<<<<<< HEAD
-        let beta_h = h.mul(beta.into()).into_affine();
-=======
->>>>>>> 492019c6
         let h = h.into_affine();
         let beta_h = h.mul(beta).into_affine();
         let prepared_h = h.into();
@@ -304,11 +300,7 @@
         proof: &Proof<E>,
     ) -> Result<bool, Error> {
         let check_time = start_timer!(|| "Checking evaluation");
-<<<<<<< HEAD
-        let mut inner = comm.0.into_projective() - &vk.g.into_projective().mul(value.into());
-=======
         let mut inner = comm.0.into_projective() - &vk.g.mul(value);
->>>>>>> 492019c6
         if let Some(random_v) = proof.random_v {
             inner -= &vk.gamma_g.mul(random_v);
         }
@@ -353,22 +345,13 @@
                 gamma_g_multiplier += &(randomizer * &random_v);
             }
             total_c += &c.mul(randomizer.into());
-<<<<<<< HEAD
-            total_w += &w.mul(randomizer.into());
-=======
             total_w += &w.mul(randomizer);
->>>>>>> 492019c6
             // We don't need to sample randomizers from the full field,
             // only from 128-bit strings.
             randomizer = u128::rand(rng).into();
         }
-<<<<<<< HEAD
-        total_c -= &g.mul(g_multiplier.into());
-        total_c -= &gamma_g.mul(gamma_g_multiplier.into());
-=======
         total_c -= &vk.g.mul(g_multiplier);
         total_c -= &vk.gamma_g.mul(gamma_g_multiplier);
->>>>>>> 492019c6
         end_timer!(combination_time);
 
         let to_affine_time = start_timer!(|| "Converting results to affine for pairing");

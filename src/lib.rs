#![cfg_attr(not(feature = "std"), no_std)]
//! A crate for polynomial commitment schemes.
#![deny(unused_import_braces, unused_qualifications, trivial_casts)]
#![deny(trivial_numeric_casts, private_in_public, variant_size_differences)]
#![deny(stable_features, unreachable_pub, non_shorthand_field_patterns)]
#![deny(unused_attributes, unused_mut)]
#![deny(missing_docs)]
#![deny(unused_imports)]
#![deny(renamed_and_removed_lints, stable_features, unused_allocation)]
#![deny(unused_comparisons, bare_trait_objects, unused_must_use, const_err)]
#![forbid(unsafe_code)]
#![allow(clippy::op_ref)]

#[macro_use]
extern crate derivative;
#[macro_use]
extern crate bench_utils;

use ark_ff::Field;
pub use ark_poly::{Polynomial, UVPolynomial};
use rand_core::RngCore;

use ark_std::{
    collections::{BTreeMap, BTreeSet},
    fmt::Debug,
    iter::FromIterator,
    rc::Rc,
    string::{String, ToString},
    vec,
    vec::Vec,
};
use hashbrown::{HashMap, HashSet};

/// Data structures used by a polynomial commitment scheme.
pub mod data_structures;
pub use data_structures::*;

/// Constraints for recursion.
mod pc_constraints;
pub use pc_constraints::*;

/// Errors pertaining to query sets.
pub mod error;
pub use error::*;

/// A random number generator that bypasses some limitations of the Rust borrow
/// checker.
pub mod optional_rng;

#[cfg(not(feature = "std"))]
macro_rules! eprintln {
    () => {};
    ($($arg: tt)*) => {};
}
#[cfg(not(feature = "std"))]
macro_rules! println {
    () => {};
    ($($arg: tt)*) => {};
}
/// The core [[KZG10]][kzg] construction.
///
/// [kzg]: http://cacr.uwaterloo.ca/techreports/2010/cacr2010-10.pdf
pub mod kzg10;

/// Polynomial commitment scheme from [[KZG10]][kzg] that enforces
/// strict degree bounds and (optionally) enables hiding commitments by
/// following the approach outlined in [[CHMMVW20, "Marlin"]][marlin].
///
/// [kzg]: http://cacr.uwaterloo.ca/techreports/2010/cacr2010-10.pdf
/// [marlin]: https://eprint.iacr.org/2019/1047
pub mod marlin_pc;

/// Polynomial commitment scheme based on the construction in [[KZG10]][kzg],
/// modified to obtain batching and to enforce strict
/// degree bounds by following the approach outlined in [[MBKM19,
/// “Sonic”]][sonic] (more precisely, via the variant in
/// [[Gabizon19, “AuroraLight”]][al] that avoids negative G1 powers).
///
/// [kzg]: http://cacr.uwaterloo.ca/techreports/2010/cacr2010-10.pdf
/// [sonic]: https://eprint.iacr.org/2019/099
/// [al]: https://eprint.iacr.org/2019/601
/// [marlin]: https://eprint.iacr.org/2019/1047
pub mod sonic_pc;

/// A polynomial commitment scheme based on the hardness of the
/// discrete logarithm problem in prime-order groups.
/// The construction is detailed in [[BCMS20]][pcdas].
///
/// [pcdas]: https://eprint.iacr.org/2020/499
pub mod ipa_pc;

/// `QuerySet` is the set of queries that are to be made to a set of labeled polynomials/equations
/// `p` that have previously been committed to. Each element of a `QuerySet` is a pair of
/// `(label, (point_label, point))`, where `label` is the label of a polynomial in `p`,
/// `point_label` is the label for the point (e.g., "beta"), and  and `point` is the location
/// that `p[label]` is to be queried at.
<<<<<<< HEAD
pub type QuerySet<'a, F> = HashSet<(String, (String, F))>;
=======
pub type QuerySet<T> = BTreeSet<(String, (String, T))>;
>>>>>>> 653f9887

/// `Evaluations` is the result of querying a set of labeled polynomials or equations
/// `p` at a `QuerySet` `Q`. It maps each element of `Q` to the resulting evaluation.
/// That is, if `(label, query)` is an element of `Q`, then `evaluation.get((label, query))`
/// should equal `p[label].evaluate(query)`.
<<<<<<< HEAD
pub type Evaluations<'a, F> = HashMap<(String, F), F>;

/// A proof of satisfaction of linear combinations.
pub struct BatchLCProof<F: Field, PC: PolynomialCommitment<F>> {
=======
pub type Evaluations<T, F> = BTreeMap<(String, T), F>;

/// A proof of satisfaction of linear combinations.
#[derive(Clone)]
pub struct BatchLCProof<F: Field, P: Polynomial<F>, PC: PolynomialCommitment<F, P>> {
>>>>>>> 653f9887
    /// Evaluation proof.
    pub proof: PC::BatchProof,
    /// Evaluations required to verify the proof.
    pub evals: Option<Vec<F>>,
}

impl<F: Field, PC: PolynomialCommitment<F>> Clone for BatchLCProof<F, PC> {
    fn clone(&self) -> Self {
        BatchLCProof {
            proof: self.proof.clone(),
            evals: self.evals.clone(),
        }
    }
}

/// Describes the interface for a polynomial commitment scheme that allows
/// a sender to commit to multiple polynomials and later provide a succinct proof
/// of evaluation for the corresponding commitments at a query set `Q`, while
/// enforcing per-polynomial degree bounds.
pub trait PolynomialCommitment<F: Field, P: Polynomial<F>>: Sized {
    /// The universal parameters for the commitment scheme. These are "trimmed"
    /// down to `Self::CommitterKey` and `Self::VerifierKey` by `Self::trim`.
    type UniversalParams: PCUniversalParams;
    /// The committer key for the scheme; used to commit to a polynomial and then
    /// open the commitment to produce an evaluation proof.
    type CommitterKey: PCCommitterKey;
    /// The verifier key for the scheme; used to check an evaluation proof.
    type VerifierKey: PCVerifierKey;
    /// The prepared verifier key for the scheme; used to check an evaluation proof.
    type PreparedVerifierKey: PCPreparedVerifierKey<Self::VerifierKey> + Clone;
    /// The commitment to a polynomial.
    type Commitment: PCCommitment + Default;
    /// The prepared commitment to a polynomial.
    type PreparedCommitment: PCPreparedCommitment<Self::Commitment>;
    /// The commitment randomness.
    type Randomness: PCRandomness;
    /// The evaluation proof for a single point.
    type Proof: PCProof + Clone;
    /// The evaluation proof for a query set.
    type BatchProof: Clone + From<Vec<Self::Proof>> + Into<Vec<Self::Proof>>;
    /// The error type for the scheme.
    type Error: ark_std::error::Error + From<Error>;

    /// Constructs public parameters when given as input the maximum degree `degree`
    /// for the polynomial commitment scheme. `num_vars` specifies the number of
    /// variables for multivariate setup
    fn setup<R: RngCore>(
        max_degree: usize,
        num_vars: Option<usize>,
        rng: &mut R,
    ) -> Result<Self::UniversalParams, Self::Error>;

    /// Specializes the public parameters for polynomials up to the given `supported_degree`
    /// and for enforcing degree bounds in the range `1..=supported_degree`.
    fn trim(
        pp: &Self::UniversalParams,
        supported_degree: usize,
        supported_hiding_bound: usize,
        enforced_degree_bounds: Option<&[usize]>,
    ) -> Result<(Self::CommitterKey, Self::VerifierKey), Self::Error>;

    /// Outputs a commitments to `polynomials`. If `polynomials[i].is_hiding()`,
    /// then the `i`-th commitment is hiding up to `polynomials.hiding_bound()` queries.
    /// `rng` should not be `None` if `polynomials[i].is_hiding() == true` for any `i`.
    ///
    /// If for some `i`, `polynomials[i].is_hiding() == false`, then the
    /// corresponding randomness is `Self::Randomness::empty()`.
    ///
    /// If for some `i`, `polynomials[i].degree_bound().is_some()`, then that
    /// polynomial will have the corresponding degree bound enforced.
    #[allow(clippy::type_complexity)]
    fn commit<'a>(
        ck: &Self::CommitterKey,
        polynomials: impl IntoIterator<Item = &'a LabeledPolynomial<F, P>>,
        rng: Option<&mut dyn RngCore>,
    ) -> Result<
        (
            Vec<LabeledCommitment<Self::Commitment>>,
            Vec<Self::Randomness>,
        ),
        Self::Error,
    >
    where
        P: 'a;

    /// On input a list of labeled polynomials and a query point, `open` outputs a proof of evaluation
    /// of the polynomials at the query point.
    fn open<'a>(
        ck: &Self::CommitterKey,
        labeled_polynomials: impl IntoIterator<Item = &'a LabeledPolynomial<F, P>>,
        commitments: impl IntoIterator<Item = &'a LabeledCommitment<Self::Commitment>>,
        point: &'a P::Point,
        opening_challenge: F,
        rands: impl IntoIterator<Item = &'a Self::Randomness>,
        rng: Option<&mut dyn RngCore>,
    ) -> Result<Self::Proof, Self::Error>
    where
        P: 'a,
        Self::Randomness: 'a,
        Self::Commitment: 'a,
    {
        let opening_challenges = |pow| opening_challenge.pow(&[pow]);
        Self::open_individual_opening_challenges(
            ck,
            labeled_polynomials,
            commitments,
            point,
            &opening_challenges,
            rands,
            rng,
        )
    }

    /// On input a list of labeled polynomials and a query set, `open` outputs a proof of evaluation
    /// of the polynomials at the points in the query set.
    fn batch_open<'a>(
        ck: &Self::CommitterKey,
        labeled_polynomials: impl IntoIterator<Item = &'a LabeledPolynomial<F, P>>,
        commitments: impl IntoIterator<Item = &'a LabeledCommitment<Self::Commitment>>,
        query_set: &QuerySet<P::Point>,
        opening_challenge: F,
        rands: impl IntoIterator<Item = &'a Self::Randomness>,
        rng: Option<&mut dyn RngCore>,
    ) -> Result<Self::BatchProof, Self::Error>
    where
        Self::Randomness: 'a,
        Self::Commitment: 'a,
        P: 'a,
    {
        let rng = &mut crate::optional_rng::OptionalRng(rng);
        let poly_rand_comm: BTreeMap<_, _> = labeled_polynomials
            .into_iter()
            .zip(rands)
            .zip(commitments.into_iter())
            .map(|((poly, r), comm)| (poly.label(), (poly, r, comm)))
            .collect();

        let open_time = start_timer!(|| format!(
            "Opening {} polynomials at query set of size {}",
            poly_rand_comm.len(),
            query_set.len(),
        ));

        let mut query_to_labels_map = BTreeMap::new();

        for (label, (point_label, point)) in query_set.iter() {
            let labels = query_to_labels_map
                .entry(point_label)
                .or_insert((point, BTreeSet::new()));
            labels.1.insert(label);
        }

        let mut proofs = Vec::new();
        for (_point_label, (point, labels)) in query_to_labels_map.into_iter() {
            let mut query_polys: Vec<&'a LabeledPolynomial<_>> = Vec::new();
            let mut query_rands: Vec<&'a Self::Randomness> = Vec::new();
            let mut query_comms: Vec<&'a LabeledCommitment<Self::Commitment>> = Vec::new();

            for label in labels {
                let (polynomial, rand, comm) =
                    poly_rand_comm.get(label).ok_or(Error::MissingPolynomial {
                        label: label.to_string(),
                    })?;

                query_polys.push(polynomial);
                query_rands.push(rand);
                query_comms.push(comm);
            }

            let proof_time = start_timer!(|| "Creating proof");
            let proof = Self::open(
                ck,
                query_polys,
                query_comms,
                *point,
                opening_challenge,
                query_rands,
                Some(rng),
            )?;

            end_timer!(proof_time);

            proofs.push(proof);
        }
        end_timer!(open_time);

        Ok(proofs.into())
    }

    /// Verifies that `values` are the evaluations at `point` of the polynomials
    /// committed inside `commitments`.
    fn check<'a>(
        vk: &Self::VerifierKey,
        commitments: impl IntoIterator<Item = &'a LabeledCommitment<Self::Commitment>>,
        point: &'a P::Point,
        values: impl IntoIterator<Item = F>,
        proof: &Self::Proof,
        opening_challenge: F,
        rng: Option<&mut dyn RngCore>,
    ) -> Result<bool, Self::Error>
    where
        Self::Commitment: 'a,
    {
        let opening_challenges = |pow| opening_challenge.pow(&[pow]);
        Self::check_individual_opening_challenges(
            vk,
            commitments,
            &point,
            values,
            proof,
            &opening_challenges,
            rng,
        )
    }

    /// Checks that `values` are the true evaluations at `query_set` of the polynomials
    /// committed in `labeled_commitments`.
    fn batch_check<'a, R: RngCore>(
        vk: &Self::VerifierKey,
        commitments: impl IntoIterator<Item = &'a LabeledCommitment<Self::Commitment>>,
        query_set: &QuerySet<P::Point>,
        evaluations: &Evaluations<P::Point, F>,
        proof: &Self::BatchProof,
        opening_challenge: F,
        rng: &mut R,
    ) -> Result<bool, Self::Error>
    where
        Self::Commitment: 'a,
    {
        let opening_challenges = |pow| opening_challenge.pow(&[pow]);
        Self::batch_check_individual_opening_challenges(
            vk,
            commitments,
            query_set,
            evaluations,
            proof,
            &opening_challenges,
            rng,
        )
    }

    /// On input a list of polynomials, linear combinations of those polynomials,
    /// and a query set, `open_combination` outputs a proof of evaluation of
    /// the combinations at the points in the query set.
    #[allow(clippy::too_many_arguments)]
    fn open_combinations<'a>(
        ck: &Self::CommitterKey,
        linear_combinations: impl IntoIterator<Item = &'a LinearCombination<F>>,
        polynomials: impl IntoIterator<Item = &'a LabeledPolynomial<F, P>>,
        commitments: impl IntoIterator<Item = &'a LabeledCommitment<Self::Commitment>>,
        query_set: &QuerySet<P::Point>,
        opening_challenge: F,
        rands: impl IntoIterator<Item = &'a Self::Randomness>,
        rng: Option<&mut dyn RngCore>,
    ) -> Result<BatchLCProof<F, P, Self>, Self::Error>
    where
        P: 'a,
        Self::Randomness: 'a,
        Self::Commitment: 'a,
    {
        let opening_challenges = |pow| opening_challenge.pow(&[pow]);
        Self::open_combinations_individual_opening_challenges(
            ck,
            linear_combinations,
            polynomials,
            commitments,
            query_set,
            &opening_challenges,
            rands,
            rng,
        )
    }

    /// Checks that `evaluations` are the true evaluations at `query_set` of the
    /// linear combinations of polynomials committed in `commitments`.
    #[allow(clippy::too_many_arguments)]
    fn check_combinations<'a, R: RngCore>(
        vk: &Self::VerifierKey,
        linear_combinations: impl IntoIterator<Item = &'a LinearCombination<F>>,
        commitments: impl IntoIterator<Item = &'a LabeledCommitment<Self::Commitment>>,
        eqn_query_set: &QuerySet<P::Point>,
        eqn_evaluations: &Evaluations<P::Point, F>,
        proof: &BatchLCProof<F, P, Self>,
        opening_challenge: F,
        rng: &mut R,
    ) -> Result<bool, Self::Error>
    where
        Self::Commitment: 'a,
    {
        let opening_challenges = |pow| opening_challenge.pow(&[pow]);
        Self::check_combinations_individual_opening_challenges(
            vk,
            linear_combinations,
            commitments,
            eqn_query_set,
            eqn_evaluations,
            proof,
            &opening_challenges,
            rng,
        )
    }

    /// open but with individual challenges
    fn open_individual_opening_challenges<'a>(
        ck: &Self::CommitterKey,
        labeled_polynomials: impl IntoIterator<Item = &'a LabeledPolynomial<F, P>>,
        commitments: impl IntoIterator<Item = &'a LabeledCommitment<Self::Commitment>>,
        point: &'a P::Point,
        opening_challenges: &dyn Fn(u64) -> F,
        rands: impl IntoIterator<Item = &'a Self::Randomness>,
        rng: Option<&mut dyn RngCore>,
    ) -> Result<Self::Proof, Self::Error>
    where
        P: 'a,
        Self::Randomness: 'a,
        Self::Commitment: 'a;

    /// check but with individual challenges
    fn check_individual_opening_challenges<'a>(
        vk: &Self::VerifierKey,
        commitments: impl IntoIterator<Item = &'a LabeledCommitment<Self::Commitment>>,
        point: &'a P::Point,
        values: impl IntoIterator<Item = F>,
        proof: &Self::Proof,
        opening_challenges: &dyn Fn(u64) -> F,
        rng: Option<&mut dyn RngCore>,
    ) -> Result<bool, Self::Error>
    where
        Self::Commitment: 'a;

    /// batch_check but with individual challenges
    fn batch_check_individual_opening_challenges<'a, R: RngCore>(
        vk: &Self::VerifierKey,
        commitments: impl IntoIterator<Item = &'a LabeledCommitment<Self::Commitment>>,
        query_set: &QuerySet<P::Point>,
        evaluations: &Evaluations<P::Point, F>,
        proof: &Self::BatchProof,
        opening_challenges: &dyn Fn(u64) -> F,
        rng: &mut R,
    ) -> Result<bool, Self::Error>
    where
        Self::Commitment: 'a,
    {
        let commitments: BTreeMap<_, _> = commitments.into_iter().map(|c| (c.label(), c)).collect();
        let mut query_to_labels_map = BTreeMap::new();
        for (label, (point_label, point)) in query_set.iter() {
            let labels = query_to_labels_map
                .entry(point_label)
                .or_insert((point, BTreeSet::new()));
            labels.1.insert(label);
        }

        // Implicit assumption: proofs are order in same manner as queries in
        // `query_to_labels_map`.
        let proofs: Vec<_> = proof.clone().into();
        assert_eq!(proofs.len(), query_to_labels_map.len());

        let mut result = true;
        for ((_point_label, (point, labels)), proof) in query_to_labels_map.into_iter().zip(proofs)
        {
            let mut comms: Vec<&'_ LabeledCommitment<_>> = Vec::new();
            let mut values = Vec::new();
            for label in labels.into_iter() {
                let commitment = commitments.get(label).ok_or(Error::MissingPolynomial {
                    label: label.to_string(),
                })?;

                let v_i = evaluations.get(&(label.clone(), point.clone())).ok_or(
                    Error::MissingEvaluation {
                        label: label.to_string(),
                    },
                )?;

                comms.push(commitment);
                values.push(*v_i);
            }

            let proof_time = start_timer!(|| "Checking per-query proof");
            result &= Self::check_individual_opening_challenges(
                vk,
                comms,
                &point,
                values,
                &proof,
                opening_challenges,
                Some(rng),
            )?;
            end_timer!(proof_time);
        }
        Ok(result)
    }

    /// open_combinations but with individual challenges
    #[allow(clippy::too_many_arguments)]
    fn open_combinations_individual_opening_challenges<'a>(
        ck: &Self::CommitterKey,
        linear_combinations: impl IntoIterator<Item = &'a LinearCombination<F>>,
        polynomials: impl IntoIterator<Item = &'a LabeledPolynomial<F, P>>,
        commitments: impl IntoIterator<Item = &'a LabeledCommitment<Self::Commitment>>,
        query_set: &QuerySet<P::Point>,
        opening_challenges: &dyn Fn(u64) -> F,
        rands: impl IntoIterator<Item = &'a Self::Randomness>,
        rng: Option<&mut dyn RngCore>,
    ) -> Result<BatchLCProof<F, P, Self>, Self::Error>
    where
        Self::Randomness: 'a,
        Self::Commitment: 'a,
        P: 'a,
    {
        let linear_combinations: Vec<_> = linear_combinations.into_iter().collect();
        let polynomials: Vec<_> = polynomials.into_iter().collect();
        let poly_query_set =
            lc_query_set_to_poly_query_set(linear_combinations.iter().copied(), query_set);
        let poly_evals = evaluate_query_set(polynomials.iter().copied(), &poly_query_set);
        let proof = Self::batch_open_individual_opening_challenges(
            ck,
            polynomials,
            commitments,
            &poly_query_set,
            opening_challenges,
            rands,
            rng,
        )?;
        Ok(BatchLCProof {
            proof,
            evals: Some(poly_evals.values().copied().collect()),
        })
    }

    /// check_combinations with individual challenges
    #[allow(clippy::too_many_arguments)]
    fn check_combinations_individual_opening_challenges<'a, R: RngCore>(
        vk: &Self::VerifierKey,
        linear_combinations: impl IntoIterator<Item = &'a LinearCombination<F>>,
        commitments: impl IntoIterator<Item = &'a LabeledCommitment<Self::Commitment>>,
        eqn_query_set: &QuerySet<P::Point>,
        eqn_evaluations: &Evaluations<P::Point, F>,
        proof: &BatchLCProof<F, P, Self>,
        opening_challenges: &dyn Fn(u64) -> F,
        rng: &mut R,
    ) -> Result<bool, Self::Error>
    where
        Self::Commitment: 'a,
    {
        let BatchLCProof { proof, evals } = proof;

        let lc_s = BTreeMap::from_iter(linear_combinations.into_iter().map(|lc| (lc.label(), lc)));

        let poly_query_set = lc_query_set_to_poly_query_set(lc_s.values().copied(), eqn_query_set);
        let poly_evals = Evaluations::from_iter(
            poly_query_set
                .iter()
                .map(|(_, point)| point)
                .cloned()
                .zip(evals.clone().unwrap()),
        );

        for &(ref lc_label, (_, ref point)) in eqn_query_set {
            if let Some(lc) = lc_s.get(lc_label) {
                let claimed_rhs = *eqn_evaluations
                    .get(&(lc_label.clone(), point.clone()))
                    .ok_or(Error::MissingEvaluation {
                        label: lc_label.to_string(),
                    })?;

                let mut actual_rhs = F::zero();

                for (coeff, label) in lc.iter() {
                    let eval = match label {
                        LCTerm::One => F::one(),
                        LCTerm::PolyLabel(l) => *poly_evals
<<<<<<< HEAD
                            .get(&(l.into(), point))
=======
                            .get(&(l.clone().into(), point.clone()))
>>>>>>> 653f9887
                            .ok_or(Error::MissingEvaluation { label: l.clone() })?,
                    };

                    actual_rhs += &(*coeff * eval);
                }
                if claimed_rhs != actual_rhs {
                    eprintln!("Claimed evaluation of {} is incorrect", lc.label());
                    return Ok(false);
                }
            }
        }

        let pc_result = Self::batch_check_individual_opening_challenges(
            vk,
            commitments,
            &poly_query_set,
            &poly_evals,
            proof,
            opening_challenges,
            rng,
        )?;
        if !pc_result {
            eprintln!("Evaluation proofs failed to verify");
            return Ok(false);
        }

        Ok(true)
    }

    /// batch_open with individual challenges
    fn batch_open_individual_opening_challenges<'a>(
        ck: &Self::CommitterKey,
        labeled_polynomials: impl IntoIterator<Item = &'a LabeledPolynomial<F, P>>,
        commitments: impl IntoIterator<Item = &'a LabeledCommitment<Self::Commitment>>,
        query_set: &QuerySet<P::Point>,
        opening_challenges: &dyn Fn(u64) -> F,
        rands: impl IntoIterator<Item = &'a Self::Randomness>,
        rng: Option<&mut dyn RngCore>,
    ) -> Result<Self::BatchProof, Self::Error>
    where
        P: 'a,
        Self::Randomness: 'a,
        Self::Commitment: 'a,
    {
        let rng = &mut crate::optional_rng::OptionalRng(rng);
        let poly_rand_comm: BTreeMap<_, _> = labeled_polynomials
            .into_iter()
            .zip(rands)
            .zip(commitments.into_iter())
            .map(|((poly, r), comm)| (poly.label(), (poly, r, comm)))
            .collect();

        let open_time = start_timer!(|| format!(
            "Opening {} polynomials at query set of size {}",
            poly_rand_comm.len(),
            query_set.len(),
        ));

        let mut query_to_labels_map = BTreeMap::new();

        for (label, (point_label, point)) in query_set.iter() {
            let labels = query_to_labels_map
                .entry(point_label)
                .or_insert((point, BTreeSet::new()));
            labels.1.insert(label);
        }

        let mut proofs = Vec::new();
        for (_point_label, (point, labels)) in query_to_labels_map.into_iter() {
            let mut query_polys: Vec<&'a LabeledPolynomial<_, _>> = Vec::new();
            let mut query_rands: Vec<&'a Self::Randomness> = Vec::new();
            let mut query_comms: Vec<&'a LabeledCommitment<Self::Commitment>> = Vec::new();

            for label in labels {
                let (polynomial, rand, comm) =
                    poly_rand_comm.get(label).ok_or(Error::MissingPolynomial {
                        label: label.to_string(),
                    })?;

                query_polys.push(polynomial);
                query_rands.push(rand);
                query_comms.push(comm);
            }

            let proof_time = start_timer!(|| "Creating proof");
            let proof = Self::open_individual_opening_challenges(
                ck,
                query_polys,
                query_comms,
                &point,
                opening_challenges,
                query_rands,
                Some(rng),
            )?;

            end_timer!(proof_time);

            proofs.push(proof);
        }
        end_timer!(open_time);

        Ok(proofs.into())
    }
}

/// Evaluate the given polynomials at `query_set`.
pub fn evaluate_query_set<'a, F, P, T>(
    polys: impl IntoIterator<Item = &'a LabeledPolynomial<F, P>>,
    query_set: &QuerySet<T>,
) -> Evaluations<T, F>
where
    F: Field,
    P: 'a + Polynomial<F, Point = T>,
    T: Clone + Debug + Ord + Sync,
{
    let polys = BTreeMap::from_iter(polys.into_iter().map(|p| (p.label(), p)));
    let mut evaluations = Evaluations::new();
    for (label, (_, point)) in query_set {
        let poly = polys
            .get(label)
            .expect("polynomial in evaluated lc is not found");
        let eval = poly.evaluate(&point);
        evaluations.insert((label.clone(), point.clone()), eval);
    }
    evaluations
}

fn lc_query_set_to_poly_query_set<'a, F: Field, T: Clone + Ord>(
    linear_combinations: impl IntoIterator<Item = &'a LinearCombination<F>>,
    query_set: &QuerySet<T>,
) -> QuerySet<T> {
    let mut poly_query_set = QuerySet::<T>::new();
    let lc_s = linear_combinations.into_iter().map(|lc| (lc.label(), lc));
    let linear_combinations = BTreeMap::from_iter(lc_s);
    for (lc_label, (point_label, point)) in query_set {
        if let Some(lc) = linear_combinations.get(lc_label) {
            for (_, poly_label) in lc.iter().filter(|(_, l)| !l.is_one()) {
                if let LCTerm::PolyLabel(l) = poly_label {
                    poly_query_set.insert((l.into(), (point_label.clone(), point.clone())));
                }
            }
        }
    }
    poly_query_set
}

#[cfg(test)]
pub mod tests {
    use crate::*;
    use ark_ff::{test_rng, Field};
    use ark_poly::Polynomial;
    use rand::{distributions::Distribution, Rng};

    struct TestInfo<F: Field, P: Polynomial<F>> {
        num_iters: usize,
        max_degree: Option<usize>,
        supported_degree: Option<usize>,
        num_vars: Option<usize>,
        num_polynomials: usize,
        enforce_degree_bounds: bool,
        max_num_queries: usize,
        num_equations: Option<usize>,
        rand_poly: fn(usize, Option<usize>, &mut rand::prelude::StdRng) -> P,
        rand_point: fn(Option<usize>, &mut rand::prelude::StdRng) -> P::Point,
    }

    pub fn bad_degree_bound_test<F, P, PC>(
        rand_poly: fn(usize, Option<usize>, &mut rand::prelude::StdRng) -> P,
        rand_point: fn(Option<usize>, &mut rand::prelude::StdRng) -> P::Point,
    ) -> Result<(), PC::Error>
    where
        F: Field,
        P: Polynomial<F>,
        PC: PolynomialCommitment<F, P>,
    {
        let rng = &mut test_rng();
        let max_degree = 100;
        let pp = PC::setup(max_degree, None, rng)?;
        for _ in 0..10 {
            let supported_degree = rand::distributions::Uniform::from(1..=max_degree).sample(rng);
            assert!(
                max_degree >= supported_degree,
                "max_degree < supported_degree"
            );

            let mut labels = Vec::new();
            let mut polynomials = Vec::new();
            let mut degree_bounds = Vec::new();

            for i in 0..10 {
                let label = format!("Test{}", i);
                labels.push(label.clone());
                let degree_bound = 1usize;
                let hiding_bound = Some(1);
                degree_bounds.push(degree_bound);

                polynomials.push(LabeledPolynomial::new(
                    label,
                    rand_poly(supported_degree, None, rng),
                    Some(degree_bound),
                    hiding_bound,
                ));
            }

            let supported_hiding_bound = polynomials
                .iter()
                .map(|p| p.hiding_bound().unwrap_or(0))
                .max()
                .unwrap_or(0);
            println!("supported degree: {:?}", supported_degree);
            println!("supported hiding bound: {:?}", supported_hiding_bound);
            let (ck, vk) = PC::trim(
                &pp,
                supported_degree,
                supported_hiding_bound,
                Some(degree_bounds.as_slice()),
            )?;
            println!("Trimmed");

            let (comms, rands) = PC::commit(&ck, &polynomials, Some(rng))?;

            let mut query_set = QuerySet::new();
            let mut values = Evaluations::new();
            let point = rand_point(None, rng);
            for (i, label) in labels.iter().enumerate() {
                query_set.insert((label.clone(), (format!("{}", i), point.clone())));
                let value = polynomials[i].evaluate(&point);
                values.insert((label.clone(), point.clone()), value);
            }
            println!("Generated query set");

            let opening_challenge = F::rand(rng);
            let proof = PC::batch_open(
                &ck,
                &polynomials,
                &comms,
                &query_set,
                opening_challenge,
                &rands,
                Some(rng),
            )?;
            let result = PC::batch_check(
                &vk,
                &comms,
                &query_set,
                &values,
                &proof,
                opening_challenge,
                rng,
            )?;
            assert!(result, "proof was incorrect, Query set: {:#?}", query_set);
        }
        Ok(())
    }

    fn test_template<F, P, PC>(info: TestInfo<F, P>) -> Result<(), PC::Error>
    where
        F: Field,
        P: Polynomial<F>,
        PC: PolynomialCommitment<F, P>,
    {
        let TestInfo {
            num_iters,
            max_degree,
            supported_degree,
            num_vars,
            num_polynomials,
            enforce_degree_bounds,
            max_num_queries,
            num_equations: _,
            rand_poly,
            rand_point,
        } = info;

        let rng = &mut test_rng();
        // If testing multivariate polynomials, make the max degree lower
        let max_degree = match num_vars {
            Some(_) => max_degree.unwrap_or(rand::distributions::Uniform::from(2..=10).sample(rng)),
            None => max_degree.unwrap_or(rand::distributions::Uniform::from(2..=64).sample(rng)),
        };
        let pp = PC::setup(max_degree, num_vars, rng)?;

        for _ in 0..num_iters {
            let supported_degree = supported_degree
                .unwrap_or(rand::distributions::Uniform::from(1..=max_degree).sample(rng));
            assert!(
                max_degree >= supported_degree,
                "max_degree < supported_degree"
            );
            let mut polynomials: Vec<LabeledPolynomial<F, P>> = Vec::new();
            let mut degree_bounds = if enforce_degree_bounds {
                Some(Vec::new())
            } else {
                None
            };

            let mut labels = Vec::new();
            println!("Sampled supported degree");

            // Generate polynomials
            let num_points_in_query_set =
                rand::distributions::Uniform::from(1..=max_num_queries).sample(rng);
            for i in 0..num_polynomials {
                let label = format!("Test{}", i);
                labels.push(label.clone());
                let degree = rand::distributions::Uniform::from(1..=supported_degree).sample(rng);
                let degree_bound = if let Some(degree_bounds) = &mut degree_bounds {
                    let range = rand::distributions::Uniform::from(degree..=supported_degree);
                    let degree_bound = range.sample(rng);
                    degree_bounds.push(degree_bound);
                    Some(degree_bound)
                } else {
                    None
                };

                let hiding_bound = if num_points_in_query_set >= degree {
                    Some(degree)
                } else {
                    Some(num_points_in_query_set)
                };

                polynomials.push(LabeledPolynomial::new(
                    label,
                    rand_poly(degree, num_vars, rng).into(),
                    degree_bound,
                    hiding_bound,
                ))
            }
            let supported_hiding_bound = polynomials
                .iter()
                .map(|p| p.hiding_bound().unwrap_or(0))
                .max()
                .unwrap_or(0);
            println!("supported degree: {:?}", supported_degree);
            println!("supported hiding bound: {:?}", supported_hiding_bound);
            println!("num_points_in_query_set: {:?}", num_points_in_query_set);
            let (ck, vk) = PC::trim(
                &pp,
                supported_degree,
                supported_hiding_bound,
                degree_bounds.as_ref().map(|s| s.as_slice()),
            )?;
            println!("Trimmed");

            let (comms, rands) = PC::commit(&ck, &polynomials, Some(rng))?;

            // Construct query set
            let mut query_set = QuerySet::new();
            let mut values = Evaluations::new();
            for _ in 0..num_points_in_query_set {
                let point = rand_point(num_vars, rng);
                for (i, label) in labels.iter().enumerate() {
                    query_set.insert((label.clone(), (format!("{}", i), point.clone())));
                    let value = polynomials[i].evaluate(&point);
                    values.insert((label.clone(), point.clone()), value);
                }
            }
            println!("Generated query set");

            let opening_challenge = F::rand(rng);
            let proof = PC::batch_open(
                &ck,
                &polynomials,
                &comms,
                &query_set,
                opening_challenge,
                &rands,
                Some(rng),
            )?;
            let result = PC::batch_check(
                &vk,
                &comms,
                &query_set,
                &values,
                &proof,
                opening_challenge,
                rng,
            )?;
            if !result {
                println!(
                    "Failed with {} polynomials, num_points_in_query_set: {:?}",
                    num_polynomials, num_points_in_query_set
                );
                println!("Degree of polynomials:",);
                for poly in polynomials {
                    println!("Degree: {:?}", poly.degree());
                }
            }
            assert!(result, "proof was incorrect, Query set: {:#?}", query_set);
        }
        Ok(())
    }

    fn equation_test_template<F, P, PC>(info: TestInfo<F, P>) -> Result<(), PC::Error>
    where
        F: Field,
        P: Polynomial<F>,
        PC: PolynomialCommitment<F, P>,
    {
        let TestInfo {
            num_iters,
            max_degree,
            supported_degree,
            num_vars,
            num_polynomials,
            enforce_degree_bounds,
            max_num_queries,
            num_equations,
            rand_poly,
            rand_point,
        } = info;

        let rng = &mut test_rng();
        // If testing multivariate polynomials, make the max degree lower
        let max_degree = match num_vars {
            Some(_) => max_degree.unwrap_or(rand::distributions::Uniform::from(2..=10).sample(rng)),
            None => max_degree.unwrap_or(rand::distributions::Uniform::from(2..=64).sample(rng)),
        };
        let pp = PC::setup(max_degree, num_vars, rng)?;

        for _ in 0..num_iters {
            let supported_degree = supported_degree
                .unwrap_or(rand::distributions::Uniform::from(1..=max_degree).sample(rng));
            assert!(
                max_degree >= supported_degree,
                "max_degree < supported_degree"
            );
            let mut polynomials = Vec::new();
            let mut degree_bounds = if enforce_degree_bounds {
                Some(Vec::new())
            } else {
                None
            };

            let mut labels = Vec::new();
            println!("Sampled supported degree");

            // Generate polynomials
            let num_points_in_query_set =
                rand::distributions::Uniform::from(1..=max_num_queries).sample(rng);
            for i in 0..num_polynomials {
                let label = format!("Test{}", i);
                labels.push(label.clone());
                let degree = rand::distributions::Uniform::from(1..=supported_degree).sample(rng);
                let degree_bound = if let Some(degree_bounds) = &mut degree_bounds {
                    if rng.gen() {
                        let range = rand::distributions::Uniform::from(degree..=supported_degree);
                        let degree_bound = range.sample(rng);
                        degree_bounds.push(degree_bound);
                        Some(degree_bound)
                    } else {
                        None
                    }
                } else {
                    None
                };

                let hiding_bound = if num_points_in_query_set >= degree {
                    Some(degree)
                } else {
                    Some(num_points_in_query_set)
                };
                println!("Hiding bound: {:?}", hiding_bound);

                polynomials.push(LabeledPolynomial::new(
                    label,
                    rand_poly(degree, num_vars, rng),
                    degree_bound,
                    hiding_bound,
                ))
            }
            println!("supported degree: {:?}", supported_degree);
            println!("num_points_in_query_set: {:?}", num_points_in_query_set);
            println!("{:?}", degree_bounds);
            println!("{}", num_polynomials);
            println!("{}", enforce_degree_bounds);

            let (ck, vk) = PC::trim(
                &pp,
                supported_degree,
                supported_degree,
                degree_bounds.as_ref().map(|s| s.as_slice()),
            )?;
            println!("Trimmed");

            let (comms, rands) = PC::commit(&ck, &polynomials, Some(rng))?;

            // Let's construct our equations
            let mut linear_combinations = Vec::new();
            let mut query_set = QuerySet::new();
            let mut values = Evaluations::new();
            for i in 0..num_points_in_query_set {
                let point = rand_point(num_vars, rng);
                for j in 0..num_equations.unwrap() {
                    let label = format!("query {} eqn {}", i, j);
                    let mut lc = LinearCombination::empty(label.clone());

                    let mut value = F::zero();
                    let should_have_degree_bounds: bool = rng.gen();
                    for (k, label) in labels.iter().enumerate() {
                        if should_have_degree_bounds {
                            value += &polynomials[k].evaluate(&point);
                            lc.push((F::one(), label.to_string().into()));
                            break;
                        } else {
                            let poly = &polynomials[k];
                            if poly.degree_bound().is_some() {
                                continue;
                            } else {
                                assert!(poly.degree_bound().is_none());
                                let coeff = F::rand(rng);
                                value += &(coeff * poly.evaluate(&point));
                                lc.push((coeff, label.to_string().into()));
                            }
                        }
                    }
                    values.insert((label.clone(), point.clone()), value);
                    if !lc.is_empty() {
                        linear_combinations.push(lc);
                        // Insert query
                        query_set.insert((label.clone(), (format!("{}", i), point.clone())));
                    }
                }
            }
            if linear_combinations.is_empty() {
                continue;
            }
            println!("Generated query set");
            println!("Linear combinations: {:?}", linear_combinations);

            let opening_challenge = F::rand(rng);
            let proof = PC::open_combinations(
                &ck,
                &linear_combinations,
                &polynomials,
                &comms,
                &query_set,
                opening_challenge,
                &rands,
                Some(rng),
            )?;
            println!("Generated proof");
            let result = PC::check_combinations(
                &vk,
                &linear_combinations,
                &comms,
                &query_set,
                &values,
                &proof,
                opening_challenge,
                rng,
            )?;
            if !result {
                println!(
                    "Failed with {} polynomials, num_points_in_query_set: {:?}",
                    num_polynomials, num_points_in_query_set
                );
                println!("Degree of polynomials:",);
                for poly in polynomials {
                    println!("Degree: {:?}", poly.degree());
                }
            }
            assert!(
                result,
                "proof was incorrect, equations: {:#?}",
                linear_combinations
            );
        }
        Ok(())
    }

    pub fn single_poly_test<F, P, PC>(
        num_vars: Option<usize>,
        rand_poly: fn(usize, Option<usize>, &mut rand::prelude::StdRng) -> P,
        rand_point: fn(Option<usize>, &mut rand::prelude::StdRng) -> P::Point,
    ) -> Result<(), PC::Error>
    where
        F: Field,
        P: Polynomial<F>,
        PC: PolynomialCommitment<F, P>,
    {
        let info = TestInfo {
            num_iters: 100,
            max_degree: None,
            supported_degree: None,
            num_vars,
            num_polynomials: 1,
            enforce_degree_bounds: false,
            max_num_queries: 1,
            num_equations: None,
            rand_poly,
            rand_point,
        };
        test_template::<F, P, PC>(info)
    }

    pub fn linear_poly_degree_bound_test<F, P, PC>(
        rand_poly: fn(usize, Option<usize>, &mut rand::prelude::StdRng) -> P,
        rand_point: fn(Option<usize>, &mut rand::prelude::StdRng) -> P::Point,
    ) -> Result<(), PC::Error>
    where
        F: Field,
        P: Polynomial<F>,
        PC: PolynomialCommitment<F, P>,
    {
        let info = TestInfo {
            num_iters: 100,
            max_degree: Some(2),
            supported_degree: Some(1),
            num_vars: None,
            num_polynomials: 1,
            enforce_degree_bounds: true,
            max_num_queries: 1,
            num_equations: None,
            rand_poly,
            rand_point,
        };
        test_template::<F, P, PC>(info)
    }

    pub fn single_poly_degree_bound_test<F, P, PC>(
        rand_poly: fn(usize, Option<usize>, &mut rand::prelude::StdRng) -> P,
        rand_point: fn(Option<usize>, &mut rand::prelude::StdRng) -> P::Point,
    ) -> Result<(), PC::Error>
    where
        F: Field,
        P: Polynomial<F>,
        PC: PolynomialCommitment<F, P>,
    {
        let info = TestInfo {
            num_iters: 100,
            max_degree: None,
            supported_degree: None,
            num_vars: None,
            num_polynomials: 1,
            enforce_degree_bounds: true,
            max_num_queries: 1,
            num_equations: None,
            rand_poly,
            rand_point,
        };
        test_template::<F, P, PC>(info)
    }

    pub fn quadratic_poly_degree_bound_multiple_queries_test<F, P, PC>(
        rand_poly: fn(usize, Option<usize>, &mut rand::prelude::StdRng) -> P,
        rand_point: fn(Option<usize>, &mut rand::prelude::StdRng) -> P::Point,
    ) -> Result<(), PC::Error>
    where
        F: Field,
        P: Polynomial<F>,
        PC: PolynomialCommitment<F, P>,
    {
        let info = TestInfo {
            num_iters: 100,
            max_degree: Some(3),
            supported_degree: Some(2),
            num_vars: None,
            num_polynomials: 1,
            enforce_degree_bounds: true,
            max_num_queries: 2,
            num_equations: None,
            rand_poly,
            rand_point,
        };
        test_template::<F, P, PC>(info)
    }

    pub fn single_poly_degree_bound_multiple_queries_test<F, P, PC>(
        rand_poly: fn(usize, Option<usize>, &mut rand::prelude::StdRng) -> P,
        rand_point: fn(Option<usize>, &mut rand::prelude::StdRng) -> P::Point,
    ) -> Result<(), PC::Error>
    where
        F: Field,
        P: Polynomial<F>,
        PC: PolynomialCommitment<F, P>,
    {
        let info = TestInfo {
            num_iters: 100,
            max_degree: None,
            supported_degree: None,
            num_vars: None,
            num_polynomials: 1,
            enforce_degree_bounds: true,
            max_num_queries: 2,
            num_equations: None,
            rand_poly,
            rand_point,
        };
        test_template::<F, P, PC>(info)
    }

    pub fn two_polys_degree_bound_single_query_test<F, P, PC>(
        rand_poly: fn(usize, Option<usize>, &mut rand::prelude::StdRng) -> P,
        rand_point: fn(Option<usize>, &mut rand::prelude::StdRng) -> P::Point,
    ) -> Result<(), PC::Error>
    where
        F: Field,
        P: Polynomial<F>,
        PC: PolynomialCommitment<F, P>,
    {
        let info = TestInfo {
            num_iters: 100,
            max_degree: None,
            supported_degree: None,
            num_vars: None,
            num_polynomials: 2,
            enforce_degree_bounds: true,
            max_num_queries: 1,
            num_equations: None,
            rand_poly,
            rand_point,
        };
        test_template::<F, P, PC>(info)
    }

    pub fn full_end_to_end_test<F, P, PC>(
        num_vars: Option<usize>,
        rand_poly: fn(usize, Option<usize>, &mut rand::prelude::StdRng) -> P,
        rand_point: fn(Option<usize>, &mut rand::prelude::StdRng) -> P::Point,
    ) -> Result<(), PC::Error>
    where
        F: Field,
        P: Polynomial<F>,
        PC: PolynomialCommitment<F, P>,
    {
        let info = TestInfo {
            num_iters: 100,
            max_degree: None,
            supported_degree: None,
            num_vars,
            num_polynomials: 10,
            enforce_degree_bounds: true,
            max_num_queries: 5,
            num_equations: None,
            rand_poly,
            rand_point,
        };
        test_template::<F, P, PC>(info)
    }

    pub fn full_end_to_end_equation_test<F, P, PC>(
        num_vars: Option<usize>,
        rand_poly: fn(usize, Option<usize>, &mut rand::prelude::StdRng) -> P,
        rand_point: fn(Option<usize>, &mut rand::prelude::StdRng) -> P::Point,
    ) -> Result<(), PC::Error>
    where
        F: Field,
        P: Polynomial<F>,
        PC: PolynomialCommitment<F, P>,
    {
        let info = TestInfo {
            num_iters: 100,
            max_degree: None,
            supported_degree: None,
            num_vars,
            num_polynomials: 10,
            enforce_degree_bounds: true,
            max_num_queries: 5,
            num_equations: Some(10),
            rand_poly,
            rand_point,
        };
        equation_test_template::<F, P, PC>(info)
    }

    pub fn single_equation_test<F, P, PC>(
        num_vars: Option<usize>,
        rand_poly: fn(usize, Option<usize>, &mut rand::prelude::StdRng) -> P,
        rand_point: fn(Option<usize>, &mut rand::prelude::StdRng) -> P::Point,
    ) -> Result<(), PC::Error>
    where
        F: Field,
        P: Polynomial<F>,
        PC: PolynomialCommitment<F, P>,
    {
        let info = TestInfo {
            num_iters: 100,
            max_degree: None,
            supported_degree: None,
            num_vars,
            num_polynomials: 1,
            enforce_degree_bounds: false,
            max_num_queries: 1,
            num_equations: Some(1),
            rand_poly,
            rand_point,
        };
        equation_test_template::<F, P, PC>(info)
    }

    pub fn two_equation_test<F, P, PC>(
        num_vars: Option<usize>,
        rand_poly: fn(usize, Option<usize>, &mut rand::prelude::StdRng) -> P,
        rand_point: fn(Option<usize>, &mut rand::prelude::StdRng) -> P::Point,
    ) -> Result<(), PC::Error>
    where
        F: Field,
        P: Polynomial<F>,
        PC: PolynomialCommitment<F, P>,
    {
        let info = TestInfo {
            num_iters: 100,
            max_degree: None,
            supported_degree: None,
            num_vars,
            num_polynomials: 2,
            enforce_degree_bounds: false,
            max_num_queries: 1,
            num_equations: Some(2),
            rand_poly,
            rand_point,
        };
        equation_test_template::<F, P, PC>(info)
    }

    pub fn two_equation_degree_bound_test<F, P, PC>(
        rand_poly: fn(usize, Option<usize>, &mut rand::prelude::StdRng) -> P,
        rand_point: fn(Option<usize>, &mut rand::prelude::StdRng) -> P::Point,
    ) -> Result<(), PC::Error>
    where
        F: Field,
        P: Polynomial<F>,
        PC: PolynomialCommitment<F, P>,
    {
        let info = TestInfo {
            num_iters: 100,
            max_degree: None,
            supported_degree: None,
            num_vars: None,
            num_polynomials: 2,
            enforce_degree_bounds: true,
            max_num_queries: 1,
            num_equations: Some(2),
            rand_poly,
            rand_point,
        };
        equation_test_template::<F, P, PC>(info)
    }
}<|MERGE_RESOLUTION|>--- conflicted
+++ resolved
@@ -94,28 +94,16 @@
 /// `(label, (point_label, point))`, where `label` is the label of a polynomial in `p`,
 /// `point_label` is the label for the point (e.g., "beta"), and  and `point` is the location
 /// that `p[label]` is to be queried at.
-<<<<<<< HEAD
-pub type QuerySet<'a, F> = HashSet<(String, (String, F))>;
-=======
-pub type QuerySet<T> = BTreeSet<(String, (String, T))>;
->>>>>>> 653f9887
+pub type QuerySet<'a, T> = HashSet<(String, (String, T))>;
 
 /// `Evaluations` is the result of querying a set of labeled polynomials or equations
 /// `p` at a `QuerySet` `Q`. It maps each element of `Q` to the resulting evaluation.
 /// That is, if `(label, query)` is an element of `Q`, then `evaluation.get((label, query))`
 /// should equal `p[label].evaluate(query)`.
-<<<<<<< HEAD
-pub type Evaluations<'a, F> = HashMap<(String, F), F>;
+pub type Evaluations<'a, T, F> = HashMap<(String, T), F>;
 
 /// A proof of satisfaction of linear combinations.
-pub struct BatchLCProof<F: Field, PC: PolynomialCommitment<F>> {
-=======
-pub type Evaluations<T, F> = BTreeMap<(String, T), F>;
-
-/// A proof of satisfaction of linear combinations.
-#[derive(Clone)]
 pub struct BatchLCProof<F: Field, P: Polynomial<F>, PC: PolynomialCommitment<F, P>> {
->>>>>>> 653f9887
     /// Evaluation proof.
     pub proof: PC::BatchProof,
     /// Evaluations required to verify the proof.
@@ -587,11 +575,7 @@
                     let eval = match label {
                         LCTerm::One => F::one(),
                         LCTerm::PolyLabel(l) => *poly_evals
-<<<<<<< HEAD
                             .get(&(l.into(), point))
-=======
-                            .get(&(l.clone().into(), point.clone()))
->>>>>>> 653f9887
                             .ok_or(Error::MissingEvaluation { label: l.clone() })?,
                     };
 

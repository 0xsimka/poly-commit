#![cfg_attr(not(feature = "std"), no_std)]
//! A crate for polynomial commitment schemes.
#![deny(unused_import_braces, unused_qualifications, trivial_casts)]
#![deny(trivial_numeric_casts, private_in_public, variant_size_differences)]
#![deny(stable_features, unreachable_pub, non_shorthand_field_patterns)]
#![deny(unused_attributes, unused_mut)]
#![deny(missing_docs)]
#![deny(unused_imports)]
#![deny(renamed_and_removed_lints, stable_features, unused_allocation)]
#![deny(unused_comparisons, bare_trait_objects, unused_must_use, const_err)]
#![forbid(unsafe_code)]
#![allow(clippy::op_ref)]

#[macro_use]
extern crate derivative;
#[macro_use]
extern crate bench_utils;

use ark_ff::Field;
pub use ark_poly::{Polynomial, UVPolynomial};
use rand_core::RngCore;

use ark_std::{
    collections::{BTreeMap, BTreeSet},
    fmt::Debug,
    hash::Hash,
    iter::FromIterator,
    rc::Rc,
    string::{String, ToString},
    vec::Vec,
};
use hashbrown::{HashMap, HashSet};

/// Data structures used by a polynomial commitment scheme.
pub mod data_structures;
pub use data_structures::*;

/// R1CS constraints for polynomial constraints.
#[cfg(feature = "r1cs")]
mod constraints;
#[cfg(feature = "r1cs")]
pub use constraints::*;

/// Errors pertaining to query sets.
pub mod error;
use ark_std::hash::Hash;
pub use error::*;

/// A random number generator that bypasses some limitations of the Rust borrow
/// checker.
pub mod optional_rng;

#[cfg(not(feature = "std"))]
macro_rules! eprintln {
    () => {};
    ($($arg: tt)*) => {};
}
#[cfg(not(feature = "std"))]
macro_rules! println {
    () => {};
    ($($arg: tt)*) => {};
}
/// The core [[KZG10]][kzg] construction.
///
/// [kzg]: http://cacr.uwaterloo.ca/techreports/2010/cacr2010-10.pdf
pub mod kzg10;

/// Polynomial commitment scheme from [[KZG10]][kzg] that enforces
/// strict degree bounds and (optionally) enables hiding commitments by
/// following the approach outlined in [[CHMMVW20, "Marlin"]][marlin].
///
/// [kzg]: http://cacr.uwaterloo.ca/techreports/2010/cacr2010-10.pdf
/// [marlin]: https://eprint.iacr.org/2019/1047
pub mod marlin_pc;

/// Polynomial commitment scheme based on the construction in [[KZG10]][kzg],
/// modified to obtain batching and to enforce strict
/// degree bounds by following the approach outlined in [[MBKM19,
/// “Sonic”]][sonic] (more precisely, via the variant in
/// [[Gabizon19, “AuroraLight”]][al] that avoids negative G1 powers).
///
/// [kzg]: http://cacr.uwaterloo.ca/techreports/2010/cacr2010-10.pdf
/// [sonic]: https://eprint.iacr.org/2019/099
/// [al]: https://eprint.iacr.org/2019/601
/// [marlin]: https://eprint.iacr.org/2019/1047
pub mod sonic_pc;

/// A polynomial commitment scheme based on the hardness of the
/// discrete logarithm problem in prime-order groups.
/// The construction is detailed in [[BCMS20]][pcdas].
///
/// [pcdas]: https://eprint.iacr.org/2020/499
pub mod ipa_pc;

/// `QuerySet` is the set of queries that are to be made to a set of labeled polynomials/equations
/// `p` that have previously been committed to. Each element of a `QuerySet` is a pair of
/// `(label, (point_label, point))`, where `label` is the label of a polynomial in `p`,
/// `point_label` is the label for the point (e.g., "beta"), and  and `point` is the location
/// that `p[label]` is to be queried at.
pub type QuerySet<T> = HashSet<(String, (String, T))>;

/// `Evaluations` is the result of querying a set of labeled polynomials or equations
/// `p` at a `QuerySet` `Q`. It maps each element of `Q` to the resulting evaluation.
/// That is, if `(label, query)` is an element of `Q`, then `evaluation.get((label, query))`
/// should equal `p[label].evaluate(query)`.
pub type Evaluations<T, F> = HashMap<(String, T), F>;

/// A proof of satisfaction of linear combinations.
pub struct BatchLCProof<F: Field, P: Polynomial<F>, PC: PolynomialCommitment<F, P>> {
    /// Evaluation proof.
    pub proof: PC::BatchProof,
    /// Evaluations required to verify the proof.
    pub evals: Option<Vec<F>>,
}

impl<F: Field, P: Polynomial<F>, PC: PolynomialCommitment<F, P>> Clone for BatchLCProof<F, P, PC> {
    fn clone(&self) -> Self {
        BatchLCProof {
            proof: self.proof.clone(),
            evals: self.evals.clone(),
        }
    }
}

/// Describes the interface for a polynomial commitment scheme that allows
/// a sender to commit to multiple polynomials and later provide a succinct proof
/// of evaluation for the corresponding commitments at a query set `Q`, while
/// enforcing per-polynomial degree bounds.
pub trait PolynomialCommitment<F: Field, P: Polynomial<F>>: Sized {
    /// The universal parameters for the commitment scheme. These are "trimmed"
    /// down to `Self::CommitterKey` and `Self::VerifierKey` by `Self::trim`.
    type UniversalParams: PCUniversalParams;
    /// The committer key for the scheme; used to commit to a polynomial and then
    /// open the commitment to produce an evaluation proof.
    type CommitterKey: PCCommitterKey;
    /// The verifier key for the scheme; used to check an evaluation proof.
    type VerifierKey: PCVerifierKey;
    /// The prepared verifier key for the scheme; used to check an evaluation proof.
    type PreparedVerifierKey: PCPreparedVerifierKey<Self::VerifierKey> + Clone;
    /// The commitment to a polynomial.
    type Commitment: PCCommitment + Default;
    /// The prepared commitment to a polynomial.
    type PreparedCommitment: PCPreparedCommitment<Self::Commitment>;
    /// The commitment randomness.
    type Randomness: PCRandomness;
    /// The evaluation proof for a single point.
    type Proof: PCProof + Clone;
    /// The evaluation proof for a query set.
    type BatchProof: Clone + From<Vec<Self::Proof>> + Into<Vec<Self::Proof>>;
    /// The error type for the scheme.
    type Error: ark_std::error::Error + From<Error>;

    /// Constructs public parameters when given as input the maximum degree `degree`
    /// for the polynomial commitment scheme. `num_vars` specifies the number of
    /// variables for multivariate setup
    fn setup<R: RngCore>(
        max_degree: usize,
        num_vars: Option<usize>,
        rng: &mut R,
    ) -> Result<Self::UniversalParams, Self::Error>;

    /// Specializes the public parameters for polynomials up to the given `supported_degree`
    /// and for enforcing degree bounds in the range `1..=supported_degree`.
    fn trim(
        pp: &Self::UniversalParams,
        supported_degree: usize,
        supported_hiding_bound: usize,
        enforced_degree_bounds: Option<&[usize]>,
    ) -> Result<(Self::CommitterKey, Self::VerifierKey), Self::Error>;

    /// Outputs a commitments to `polynomials`. If `polynomials[i].is_hiding()`,
    /// then the `i`-th commitment is hiding up to `polynomials.hiding_bound()` queries.
    /// `rng` should not be `None` if `polynomials[i].is_hiding() == true` for any `i`.
    ///
    /// If for some `i`, `polynomials[i].is_hiding() == false`, then the
    /// corresponding randomness is `Self::Randomness::empty()`.
    ///
    /// If for some `i`, `polynomials[i].degree_bound().is_some()`, then that
    /// polynomial will have the corresponding degree bound enforced.
    #[allow(clippy::type_complexity)]
    fn commit<'a>(
        ck: &Self::CommitterKey,
        polynomials: impl IntoIterator<Item = &'a LabeledPolynomial<F, P>>,
        rng: Option<&mut dyn RngCore>,
    ) -> Result<
        (
            Vec<LabeledCommitment<Self::Commitment>>,
            Vec<Self::Randomness>,
        ),
        Self::Error,
    >
    where
        P: 'a;

    /// On input a list of labeled polynomials and a query point, `open` outputs a proof of evaluation
    /// of the polynomials at the query point.
    fn open<'a>(
        ck: &Self::CommitterKey,
        labeled_polynomials: impl IntoIterator<Item = &'a LabeledPolynomial<F, P>>,
        commitments: impl IntoIterator<Item = &'a LabeledCommitment<Self::Commitment>>,
        point: &'a P::Point,
        opening_challenge: F,
        rands: impl IntoIterator<Item = &'a Self::Randomness>,
        rng: Option<&mut dyn RngCore>,
    ) -> Result<Self::Proof, Self::Error>
    where
        P: 'a,
        Self::Randomness: 'a,
        Self::Commitment: 'a,
    {
        let opening_challenges = |pow| opening_challenge.pow(&[pow]);
        Self::open_individual_opening_challenges(
            ck,
            labeled_polynomials,
            commitments,
            point,
            &opening_challenges,
            rands,
            rng,
        )
    }

    /// On input a list of labeled polynomials and a query set, `open` outputs a proof of evaluation
    /// of the polynomials at the points in the query set.
    fn batch_open<'a>(
        ck: &Self::CommitterKey,
        labeled_polynomials: impl IntoIterator<Item = &'a LabeledPolynomial<F, P>>,
        commitments: impl IntoIterator<Item = &'a LabeledCommitment<Self::Commitment>>,
        query_set: &QuerySet<P::Point>,
        opening_challenge: F,
        rands: impl IntoIterator<Item = &'a Self::Randomness>,
        rng: Option<&mut dyn RngCore>,
    ) -> Result<Self::BatchProof, Self::Error>
    where
        Self::Randomness: 'a,
        Self::Commitment: 'a,
        P: 'a,
    {
        let rng = &mut crate::optional_rng::OptionalRng(rng);
        let poly_rand_comm: BTreeMap<_, _> = labeled_polynomials
            .into_iter()
            .zip(rands)
            .zip(commitments.into_iter())
            .map(|((poly, r), comm)| (poly.label(), (poly, r, comm)))
            .collect();

        let open_time = start_timer!(|| format!(
            "Opening {} polynomials at query set of size {}",
            poly_rand_comm.len(),
            query_set.len(),
        ));

        let mut query_to_labels_map = BTreeMap::new();

        for (label, (point_label, point)) in query_set.iter() {
            let labels = query_to_labels_map
                .entry(point_label)
                .or_insert((point, BTreeSet::new()));
            labels.1.insert(label);
        }

        let mut proofs = Vec::new();
        for (_point_label, (point, labels)) in query_to_labels_map.into_iter() {
            let mut query_polys: Vec<&'a LabeledPolynomial<_, P>> = Vec::new();
            let mut query_rands: Vec<&'a Self::Randomness> = Vec::new();
            let mut query_comms: Vec<&'a LabeledCommitment<Self::Commitment>> = Vec::new();

            for label in labels {
                let (polynomial, rand, comm) =
                    poly_rand_comm.get(label).ok_or(Error::MissingPolynomial {
                        label: label.to_string(),
                    })?;

                query_polys.push(polynomial);
                query_rands.push(rand);
                query_comms.push(comm);
            }

            let proof_time = start_timer!(|| "Creating proof");
            let proof = Self::open(
                ck,
                query_polys,
                query_comms,
                point,
                opening_challenge,
                query_rands,
                Some(rng),
            )?;

            end_timer!(proof_time);

            proofs.push(proof);
        }
        end_timer!(open_time);

        Ok(proofs.into())
    }

    /// Verifies that `values` are the evaluations at `point` of the polynomials
    /// committed inside `commitments`.
    fn check<'a>(
        vk: &Self::VerifierKey,
        commitments: impl IntoIterator<Item = &'a LabeledCommitment<Self::Commitment>>,
        point: &'a P::Point,
        values: impl IntoIterator<Item = F>,
        proof: &Self::Proof,
        opening_challenge: F,
        rng: Option<&mut dyn RngCore>,
    ) -> Result<bool, Self::Error>
    where
        Self::Commitment: 'a,
    {
        let opening_challenges = |pow| opening_challenge.pow(&[pow]);
        Self::check_individual_opening_challenges(
            vk,
            commitments,
            &point,
            values,
            proof,
            &opening_challenges,
            rng,
        )
    }

    /// Checks that `values` are the true evaluations at `query_set` of the polynomials
    /// committed in `labeled_commitments`.
    fn batch_check<'a, R: RngCore>(
        vk: &Self::VerifierKey,
        commitments: impl IntoIterator<Item = &'a LabeledCommitment<Self::Commitment>>,
        query_set: &QuerySet<P::Point>,
        evaluations: &Evaluations<P::Point, F>,
        proof: &Self::BatchProof,
        opening_challenge: F,
        rng: &mut R,
    ) -> Result<bool, Self::Error>
    where
        Self::Commitment: 'a,
    {
        let opening_challenges = |pow| opening_challenge.pow(&[pow]);
        Self::batch_check_individual_opening_challenges(
            vk,
            commitments,
            query_set,
            evaluations,
            proof,
            &opening_challenges,
            rng,
        )
    }

    /// On input a list of polynomials, linear combinations of those polynomials,
    /// and a query set, `open_combination` outputs a proof of evaluation of
    /// the combinations at the points in the query set.
    #[allow(clippy::too_many_arguments)]
    fn open_combinations<'a>(
        ck: &Self::CommitterKey,
        linear_combinations: impl IntoIterator<Item = &'a LinearCombination<F>>,
        polynomials: impl IntoIterator<Item = &'a LabeledPolynomial<F, P>>,
        commitments: impl IntoIterator<Item = &'a LabeledCommitment<Self::Commitment>>,
        query_set: &QuerySet<P::Point>,
        opening_challenge: F,
        rands: impl IntoIterator<Item = &'a Self::Randomness>,
        rng: Option<&mut dyn RngCore>,
    ) -> Result<BatchLCProof<F, P, Self>, Self::Error>
    where
        P: 'a,
        Self::Randomness: 'a,
        Self::Commitment: 'a,
    {
        let opening_challenges = |pow| opening_challenge.pow(&[pow]);
        Self::open_combinations_individual_opening_challenges(
            ck,
            linear_combinations,
            polynomials,
            commitments,
            query_set,
            &opening_challenges,
            rands,
            rng,
        )
    }

    /// Checks that `evaluations` are the true evaluations at `query_set` of the
    /// linear combinations of polynomials committed in `commitments`.
    #[allow(clippy::too_many_arguments)]
    fn check_combinations<'a, R: RngCore>(
        vk: &Self::VerifierKey,
        linear_combinations: impl IntoIterator<Item = &'a LinearCombination<F>>,
        commitments: impl IntoIterator<Item = &'a LabeledCommitment<Self::Commitment>>,
        eqn_query_set: &QuerySet<P::Point>,
        eqn_evaluations: &Evaluations<P::Point, F>,
        proof: &BatchLCProof<F, P, Self>,
        opening_challenge: F,
        rng: &mut R,
    ) -> Result<bool, Self::Error>
    where
        Self::Commitment: 'a,
    {
        let opening_challenges = |pow| opening_challenge.pow(&[pow]);
        Self::check_combinations_individual_opening_challenges(
            vk,
            linear_combinations,
            commitments,
            eqn_query_set,
            eqn_evaluations,
            proof,
            &opening_challenges,
            rng,
        )
    }

    /// open but with individual challenges
    fn open_individual_opening_challenges<'a>(
        ck: &Self::CommitterKey,
        labeled_polynomials: impl IntoIterator<Item = &'a LabeledPolynomial<F, P>>,
        commitments: impl IntoIterator<Item = &'a LabeledCommitment<Self::Commitment>>,
        point: &'a P::Point,
        opening_challenges: &dyn Fn(u64) -> F,
        rands: impl IntoIterator<Item = &'a Self::Randomness>,
        rng: Option<&mut dyn RngCore>,
    ) -> Result<Self::Proof, Self::Error>
    where
        P: 'a,
        Self::Randomness: 'a,
        Self::Commitment: 'a;

    /// check but with individual challenges
    fn check_individual_opening_challenges<'a>(
        vk: &Self::VerifierKey,
        commitments: impl IntoIterator<Item = &'a LabeledCommitment<Self::Commitment>>,
        point: &'a P::Point,
        values: impl IntoIterator<Item = F>,
        proof: &Self::Proof,
        opening_challenges: &dyn Fn(u64) -> F,
        rng: Option<&mut dyn RngCore>,
    ) -> Result<bool, Self::Error>
    where
        Self::Commitment: 'a;

    /// batch_check but with individual challenges
    fn batch_check_individual_opening_challenges<'a, R: RngCore>(
        vk: &Self::VerifierKey,
        commitments: impl IntoIterator<Item = &'a LabeledCommitment<Self::Commitment>>,
        query_set: &QuerySet<P::Point>,
        evaluations: &Evaluations<P::Point, F>,
        proof: &Self::BatchProof,
        opening_challenges: &dyn Fn(u64) -> F,
        rng: &mut R,
    ) -> Result<bool, Self::Error>
    where
        Self::Commitment: 'a,
    {
        let commitments: BTreeMap<_, _> = commitments.into_iter().map(|c| (c.label(), c)).collect();
        let mut query_to_labels_map = BTreeMap::new();
        for (label, (point_label, point)) in query_set.iter() {
            let labels = query_to_labels_map
                .entry(point_label)
                .or_insert((point, BTreeSet::new()));
            labels.1.insert(label);
        }

        // Implicit assumption: proofs are order in same manner as queries in
        // `query_to_labels_map`.
        let proofs: Vec<_> = proof.clone().into();
        assert_eq!(proofs.len(), query_to_labels_map.len());

        let mut result = true;
        for ((_point_label, (point, labels)), proof) in query_to_labels_map.into_iter().zip(proofs)
        {
            let mut comms: Vec<&'_ LabeledCommitment<_>> = Vec::new();
            let mut values = Vec::new();
            for label in labels.into_iter() {
                let commitment = commitments.get(label).ok_or(Error::MissingPolynomial {
                    label: label.to_string(),
                })?;

                let v_i = evaluations.get(&(label.clone(), point.clone())).ok_or(
                    Error::MissingEvaluation {
                        label: label.to_string(),
                    },
                )?;

                comms.push(commitment);
                values.push(*v_i);
            }

            let proof_time = start_timer!(|| "Checking per-query proof");
            result &= Self::check_individual_opening_challenges(
                vk,
                comms,
                &point,
                values,
                &proof,
                opening_challenges,
                Some(rng),
            )?;
            end_timer!(proof_time);
        }
        Ok(result)
    }

    /// open_combinations but with individual challenges
    #[allow(clippy::too_many_arguments)]
    fn open_combinations_individual_opening_challenges<'a>(
        ck: &Self::CommitterKey,
        linear_combinations: impl IntoIterator<Item = &'a LinearCombination<F>>,
        polynomials: impl IntoIterator<Item = &'a LabeledPolynomial<F, P>>,
        commitments: impl IntoIterator<Item = &'a LabeledCommitment<Self::Commitment>>,
        query_set: &QuerySet<P::Point>,
        opening_challenges: &dyn Fn(u64) -> F,
        rands: impl IntoIterator<Item = &'a Self::Randomness>,
        rng: Option<&mut dyn RngCore>,
    ) -> Result<BatchLCProof<F, P, Self>, Self::Error>
    where
        Self::Randomness: 'a,
        Self::Commitment: 'a,
        P: 'a,
    {
        let linear_combinations: Vec<_> = linear_combinations.into_iter().collect();
        let polynomials: Vec<_> = polynomials.into_iter().collect();
        let poly_query_set =
            lc_query_set_to_poly_query_set(linear_combinations.iter().copied(), query_set);
        let poly_evals = evaluate_query_set(polynomials.iter().copied(), &poly_query_set);
        let proof = Self::batch_open_individual_opening_challenges(
            ck,
            polynomials,
            commitments,
            &poly_query_set,
            opening_challenges,
            rands,
            rng,
        )?;
        Ok(BatchLCProof {
            proof,
            evals: Some(poly_evals.values().copied().collect()),
        })
    }

    /// check_combinations with individual challenges
    #[allow(clippy::too_many_arguments)]
    fn check_combinations_individual_opening_challenges<'a, R: RngCore>(
        vk: &Self::VerifierKey,
        linear_combinations: impl IntoIterator<Item = &'a LinearCombination<F>>,
        commitments: impl IntoIterator<Item = &'a LabeledCommitment<Self::Commitment>>,
        eqn_query_set: &QuerySet<P::Point>,
        eqn_evaluations: &Evaluations<P::Point, F>,
        proof: &BatchLCProof<F, P, Self>,
        opening_challenges: &dyn Fn(u64) -> F,
        rng: &mut R,
    ) -> Result<bool, Self::Error>
    where
        Self::Commitment: 'a,
    {
        let BatchLCProof { proof, evals } = proof;

        let lc_s = BTreeMap::from_iter(linear_combinations.into_iter().map(|lc| (lc.label(), lc)));

        let poly_query_set = lc_query_set_to_poly_query_set(lc_s.values().copied(), eqn_query_set);
        let poly_evals = Evaluations::from_iter(
            poly_query_set
                .iter()
                .map(|(_, point)| point)
                .cloned()
                .zip(evals.clone().unwrap()),
        );

        for &(ref lc_label, (_, ref point)) in eqn_query_set {
            if let Some(lc) = lc_s.get(lc_label) {
                let claimed_rhs = *eqn_evaluations
                    .get(&(lc_label.clone(), point.clone()))
                    .ok_or(Error::MissingEvaluation {
                        label: lc_label.to_string(),
                    })?;

                let mut actual_rhs = F::zero();

                for (coeff, label) in lc.iter() {
                    let eval = match label {
                        LCTerm::One => F::one(),
                        LCTerm::PolyLabel(l) => *poly_evals
                            .get(&(l.into(), point.clone()))
                            .ok_or(Error::MissingEvaluation { label: l.clone() })?,
                    };

                    actual_rhs += &(*coeff * eval);
                }
                if claimed_rhs != actual_rhs {
                    eprintln!("Claimed evaluation of {} is incorrect", lc.label());
                    return Ok(false);
                }
            }
        }

        let pc_result = Self::batch_check_individual_opening_challenges(
            vk,
            commitments,
            &poly_query_set,
            &poly_evals,
            proof,
            opening_challenges,
            rng,
        )?;
        if !pc_result {
            eprintln!("Evaluation proofs failed to verify");
            return Ok(false);
        }

        Ok(true)
    }

    /// batch_open with individual challenges
    fn batch_open_individual_opening_challenges<'a>(
        ck: &Self::CommitterKey,
        labeled_polynomials: impl IntoIterator<Item = &'a LabeledPolynomial<F, P>>,
        commitments: impl IntoIterator<Item = &'a LabeledCommitment<Self::Commitment>>,
        query_set: &QuerySet<P::Point>,
        opening_challenges: &dyn Fn(u64) -> F,
        rands: impl IntoIterator<Item = &'a Self::Randomness>,
        rng: Option<&mut dyn RngCore>,
    ) -> Result<Self::BatchProof, Self::Error>
    where
        P: 'a,
        Self::Randomness: 'a,
        Self::Commitment: 'a,
    {
        let rng = &mut crate::optional_rng::OptionalRng(rng);
        let poly_rand_comm: BTreeMap<_, _> = labeled_polynomials
            .into_iter()
            .zip(rands)
            .zip(commitments.into_iter())
            .map(|((poly, r), comm)| (poly.label(), (poly, r, comm)))
            .collect();

        let open_time = start_timer!(|| format!(
            "Opening {} polynomials at query set of size {}",
            poly_rand_comm.len(),
            query_set.len(),
        ));

        let mut query_to_labels_map = BTreeMap::new();

        for (label, (point_label, point)) in query_set.iter() {
            let labels = query_to_labels_map
                .entry(point_label)
                .or_insert((point, BTreeSet::new()));
            labels.1.insert(label);
        }

        let mut proofs = Vec::new();
        for (_point_label, (point, labels)) in query_to_labels_map.into_iter() {
            let mut query_polys: Vec<&'a LabeledPolynomial<_, _>> = Vec::new();
            let mut query_rands: Vec<&'a Self::Randomness> = Vec::new();
            let mut query_comms: Vec<&'a LabeledCommitment<Self::Commitment>> = Vec::new();

            for label in labels {
                let (polynomial, rand, comm) =
                    poly_rand_comm.get(label).ok_or(Error::MissingPolynomial {
                        label: label.to_string(),
                    })?;

                query_polys.push(polynomial);
                query_rands.push(rand);
                query_comms.push(comm);
            }

            let proof_time = start_timer!(|| "Creating proof");
            let proof = Self::open_individual_opening_challenges(
                ck,
                query_polys,
                query_comms,
                &point,
                opening_challenges,
                query_rands,
                Some(rng),
            )?;

            end_timer!(proof_time);

            proofs.push(proof);
        }
        end_timer!(open_time);

        Ok(proofs.into())
    }
}

/// Evaluate the given polynomials at `query_set`.
pub fn evaluate_query_set<'a, F, P, T>(
    polys: impl IntoIterator<Item = &'a LabeledPolynomial<F, P>>,
    query_set: &QuerySet<T>,
) -> Evaluations<T, F>
where
    F: Field,
    P: 'a + Polynomial<F, Point = T>,
<<<<<<< HEAD
    T: Clone + Debug + Ord + Sync + Hash,
=======
    T: Clone + Debug + Hash + Ord + Sync,
>>>>>>> 83ab2f6f
{
    let polys = BTreeMap::from_iter(polys.into_iter().map(|p| (p.label(), p)));
    let mut evaluations = Evaluations::new();
    for (label, (_, point)) in query_set {
        let poly = polys
            .get(label)
            .expect("polynomial in evaluated lc is not found");
        let eval = poly.evaluate(&point);
        evaluations.insert((label.clone(), point.clone()), eval);
    }
    evaluations
}

fn lc_query_set_to_poly_query_set<'a, F: Field, T: Clone + Ord + Hash>(
    linear_combinations: impl IntoIterator<Item = &'a LinearCombination<F>>,
    query_set: &QuerySet<T>,
) -> QuerySet<T> {
    let mut poly_query_set = QuerySet::<T>::new();
    let lc_s = linear_combinations.into_iter().map(|lc| (lc.label(), lc));
    let linear_combinations = BTreeMap::from_iter(lc_s);
    for (lc_label, (point_label, point)) in query_set {
        if let Some(lc) = linear_combinations.get(lc_label) {
            for (_, poly_label) in lc.iter().filter(|(_, l)| !l.is_one()) {
                if let LCTerm::PolyLabel(l) = poly_label {
                    poly_query_set.insert((l.into(), (point_label.clone(), point.clone())));
                }
            }
        }
    }
    poly_query_set
}

#[cfg(test)]
pub mod tests {
    use crate::*;
    use ark_ff::{test_rng, Field};
    use ark_poly::Polynomial;
    use rand::{distributions::Distribution, Rng};

    struct TestInfo<F: Field, P: Polynomial<F>> {
        num_iters: usize,
        max_degree: Option<usize>,
        supported_degree: Option<usize>,
        num_vars: Option<usize>,
        num_polynomials: usize,
        enforce_degree_bounds: bool,
        max_num_queries: usize,
        num_equations: Option<usize>,
        rand_poly: fn(usize, Option<usize>, &mut rand::prelude::StdRng) -> P,
        rand_point: fn(Option<usize>, &mut rand::prelude::StdRng) -> P::Point,
    }

    pub fn bad_degree_bound_test<F, P, PC>(
        rand_poly: fn(usize, Option<usize>, &mut rand::prelude::StdRng) -> P,
        rand_point: fn(Option<usize>, &mut rand::prelude::StdRng) -> P::Point,
    ) -> Result<(), PC::Error>
    where
        F: Field,
        P: Polynomial<F>,
        PC: PolynomialCommitment<F, P>,
    {
        let rng = &mut test_rng();
        let max_degree = 100;
        let pp = PC::setup(max_degree, None, rng)?;
        for _ in 0..10 {
            let supported_degree = rand::distributions::Uniform::from(1..=max_degree).sample(rng);
            assert!(
                max_degree >= supported_degree,
                "max_degree < supported_degree"
            );

            let mut labels = Vec::new();
            let mut polynomials = Vec::new();
            let mut degree_bounds = Vec::new();

            for i in 0..10 {
                let label = format!("Test{}", i);
                labels.push(label.clone());
                let degree_bound = 1usize;
                let hiding_bound = Some(1);
                degree_bounds.push(degree_bound);

                polynomials.push(LabeledPolynomial::new(
                    label,
                    rand_poly(supported_degree, None, rng),
                    Some(degree_bound),
                    hiding_bound,
                ));
            }

            let supported_hiding_bound = polynomials
                .iter()
                .map(|p| p.hiding_bound().unwrap_or(0))
                .max()
                .unwrap_or(0);
            println!("supported degree: {:?}", supported_degree);
            println!("supported hiding bound: {:?}", supported_hiding_bound);
            let (ck, vk) = PC::trim(
                &pp,
                supported_degree,
                supported_hiding_bound,
                Some(degree_bounds.as_slice()),
            )?;
            println!("Trimmed");

            let (comms, rands) = PC::commit(&ck, &polynomials, Some(rng))?;

            let mut query_set = QuerySet::new();
            let mut values = Evaluations::new();
            let point = rand_point(None, rng);
            for (i, label) in labels.iter().enumerate() {
                query_set.insert((label.clone(), (format!("{}", i), point.clone())));
                let value = polynomials[i].evaluate(&point);
                values.insert((label.clone(), point.clone()), value);
            }
            println!("Generated query set");

            let opening_challenge = F::rand(rng);
            let proof = PC::batch_open(
                &ck,
                &polynomials,
                &comms,
                &query_set,
                opening_challenge,
                &rands,
                Some(rng),
            )?;
            let result = PC::batch_check(
                &vk,
                &comms,
                &query_set,
                &values,
                &proof,
                opening_challenge,
                rng,
            )?;
            assert!(result, "proof was incorrect, Query set: {:#?}", query_set);
        }
        Ok(())
    }

    fn test_template<F, P, PC>(info: TestInfo<F, P>) -> Result<(), PC::Error>
    where
        F: Field,
        P: Polynomial<F>,
        PC: PolynomialCommitment<F, P>,
    {
        let TestInfo {
            num_iters,
            max_degree,
            supported_degree,
            num_vars,
            num_polynomials,
            enforce_degree_bounds,
            max_num_queries,
            num_equations: _,
            rand_poly,
            rand_point,
        } = info;

        let rng = &mut test_rng();
        // If testing multivariate polynomials, make the max degree lower
        let max_degree = match num_vars {
            Some(_) => max_degree.unwrap_or(rand::distributions::Uniform::from(2..=10).sample(rng)),
            None => max_degree.unwrap_or(rand::distributions::Uniform::from(2..=64).sample(rng)),
        };
        let pp = PC::setup(max_degree, num_vars, rng)?;

        for _ in 0..num_iters {
            let supported_degree = supported_degree
                .unwrap_or(rand::distributions::Uniform::from(1..=max_degree).sample(rng));
            assert!(
                max_degree >= supported_degree,
                "max_degree < supported_degree"
            );
            let mut polynomials: Vec<LabeledPolynomial<F, P>> = Vec::new();
            let mut degree_bounds = if enforce_degree_bounds {
                Some(Vec::new())
            } else {
                None
            };

            let mut labels = Vec::new();
            println!("Sampled supported degree");

            // Generate polynomials
            let num_points_in_query_set =
                rand::distributions::Uniform::from(1..=max_num_queries).sample(rng);
            for i in 0..num_polynomials {
                let label = format!("Test{}", i);
                labels.push(label.clone());
                let degree = rand::distributions::Uniform::from(1..=supported_degree).sample(rng);
                let degree_bound = if let Some(degree_bounds) = &mut degree_bounds {
                    let range = rand::distributions::Uniform::from(degree..=supported_degree);
                    let degree_bound = range.sample(rng);
                    degree_bounds.push(degree_bound);
                    Some(degree_bound)
                } else {
                    None
                };

                let hiding_bound = if num_points_in_query_set >= degree {
                    Some(degree)
                } else {
                    Some(num_points_in_query_set)
                };

                polynomials.push(LabeledPolynomial::new(
                    label,
                    rand_poly(degree, num_vars, rng).into(),
                    degree_bound,
                    hiding_bound,
                ))
            }
            let supported_hiding_bound = polynomials
                .iter()
                .map(|p| p.hiding_bound().unwrap_or(0))
                .max()
                .unwrap_or(0);
            println!("supported degree: {:?}", supported_degree);
            println!("supported hiding bound: {:?}", supported_hiding_bound);
            println!("num_points_in_query_set: {:?}", num_points_in_query_set);
            let (ck, vk) = PC::trim(
                &pp,
                supported_degree,
                supported_hiding_bound,
                degree_bounds.as_ref().map(|s| s.as_slice()),
            )?;
            println!("Trimmed");

            let (comms, rands) = PC::commit(&ck, &polynomials, Some(rng))?;

            // Construct query set
            let mut query_set = QuerySet::new();
            let mut values = Evaluations::new();
            for _ in 0..num_points_in_query_set {
                let point = rand_point(num_vars, rng);
                for (i, label) in labels.iter().enumerate() {
                    query_set.insert((label.clone(), (format!("{}", i), point.clone())));
                    let value = polynomials[i].evaluate(&point);
                    values.insert((label.clone(), point.clone()), value);
                }
            }
            println!("Generated query set");

            let opening_challenge = F::rand(rng);
            let proof = PC::batch_open(
                &ck,
                &polynomials,
                &comms,
                &query_set,
                opening_challenge,
                &rands,
                Some(rng),
            )?;
            let result = PC::batch_check(
                &vk,
                &comms,
                &query_set,
                &values,
                &proof,
                opening_challenge,
                rng,
            )?;
            if !result {
                println!(
                    "Failed with {} polynomials, num_points_in_query_set: {:?}",
                    num_polynomials, num_points_in_query_set
                );
                println!("Degree of polynomials:",);
                for poly in polynomials {
                    println!("Degree: {:?}", poly.degree());
                }
            }
            assert!(result, "proof was incorrect, Query set: {:#?}", query_set);
        }
        Ok(())
    }

    fn equation_test_template<F, P, PC>(info: TestInfo<F, P>) -> Result<(), PC::Error>
    where
        F: Field,
        P: Polynomial<F>,
        PC: PolynomialCommitment<F, P>,
    {
        let TestInfo {
            num_iters,
            max_degree,
            supported_degree,
            num_vars,
            num_polynomials,
            enforce_degree_bounds,
            max_num_queries,
            num_equations,
            rand_poly,
            rand_point,
        } = info;

        let rng = &mut test_rng();
        // If testing multivariate polynomials, make the max degree lower
        let max_degree = match num_vars {
            Some(_) => max_degree.unwrap_or(rand::distributions::Uniform::from(2..=10).sample(rng)),
            None => max_degree.unwrap_or(rand::distributions::Uniform::from(2..=64).sample(rng)),
        };
        let pp = PC::setup(max_degree, num_vars, rng)?;

        for _ in 0..num_iters {
            let supported_degree = supported_degree
                .unwrap_or(rand::distributions::Uniform::from(1..=max_degree).sample(rng));
            assert!(
                max_degree >= supported_degree,
                "max_degree < supported_degree"
            );
            let mut polynomials = Vec::new();
            let mut degree_bounds = if enforce_degree_bounds {
                Some(Vec::new())
            } else {
                None
            };

            let mut labels = Vec::new();
            println!("Sampled supported degree");

            // Generate polynomials
            let num_points_in_query_set =
                rand::distributions::Uniform::from(1..=max_num_queries).sample(rng);
            for i in 0..num_polynomials {
                let label = format!("Test{}", i);
                labels.push(label.clone());
                let degree = rand::distributions::Uniform::from(1..=supported_degree).sample(rng);
                let degree_bound = if let Some(degree_bounds) = &mut degree_bounds {
                    if rng.gen() {
                        let range = rand::distributions::Uniform::from(degree..=supported_degree);
                        let degree_bound = range.sample(rng);
                        degree_bounds.push(degree_bound);
                        Some(degree_bound)
                    } else {
                        None
                    }
                } else {
                    None
                };

                let hiding_bound = if num_points_in_query_set >= degree {
                    Some(degree)
                } else {
                    Some(num_points_in_query_set)
                };
                println!("Hiding bound: {:?}", hiding_bound);

                polynomials.push(LabeledPolynomial::new(
                    label,
                    rand_poly(degree, num_vars, rng),
                    degree_bound,
                    hiding_bound,
                ))
            }
            println!("supported degree: {:?}", supported_degree);
            println!("num_points_in_query_set: {:?}", num_points_in_query_set);
            println!("{:?}", degree_bounds);
            println!("{}", num_polynomials);
            println!("{}", enforce_degree_bounds);

            let (ck, vk) = PC::trim(
                &pp,
                supported_degree,
                supported_degree,
                degree_bounds.as_ref().map(|s| s.as_slice()),
            )?;
            println!("Trimmed");

            let (comms, rands) = PC::commit(&ck, &polynomials, Some(rng))?;

            // Let's construct our equations
            let mut linear_combinations = Vec::new();
            let mut query_set = QuerySet::new();
            let mut values = Evaluations::new();
            for i in 0..num_points_in_query_set {
                let point = rand_point(num_vars, rng);
                for j in 0..num_equations.unwrap() {
                    let label = format!("query {} eqn {}", i, j);
                    let mut lc = LinearCombination::empty(label.clone());

                    let mut value = F::zero();
                    let should_have_degree_bounds: bool = rng.gen();
                    for (k, label) in labels.iter().enumerate() {
                        if should_have_degree_bounds {
                            value += &polynomials[k].evaluate(&point);
                            lc.push((F::one(), label.to_string().into()));
                            break;
                        } else {
                            let poly = &polynomials[k];
                            if poly.degree_bound().is_some() {
                                continue;
                            } else {
                                assert!(poly.degree_bound().is_none());
                                let coeff = F::rand(rng);
                                value += &(coeff * poly.evaluate(&point));
                                lc.push((coeff, label.to_string().into()));
                            }
                        }
                    }
                    values.insert((label.clone(), point.clone()), value);
                    if !lc.is_empty() {
                        linear_combinations.push(lc);
                        // Insert query
                        query_set.insert((label.clone(), (format!("{}", i), point.clone())));
                    }
                }
            }
            if linear_combinations.is_empty() {
                continue;
            }
            println!("Generated query set");
            println!("Linear combinations: {:?}", linear_combinations);

            let opening_challenge = F::rand(rng);
            let proof = PC::open_combinations(
                &ck,
                &linear_combinations,
                &polynomials,
                &comms,
                &query_set,
                opening_challenge,
                &rands,
                Some(rng),
            )?;
            println!("Generated proof");
            let result = PC::check_combinations(
                &vk,
                &linear_combinations,
                &comms,
                &query_set,
                &values,
                &proof,
                opening_challenge,
                rng,
            )?;
            if !result {
                println!(
                    "Failed with {} polynomials, num_points_in_query_set: {:?}",
                    num_polynomials, num_points_in_query_set
                );
                println!("Degree of polynomials:",);
                for poly in polynomials {
                    println!("Degree: {:?}", poly.degree());
                }
            }
            assert!(
                result,
                "proof was incorrect, equations: {:#?}",
                linear_combinations
            );
        }
        Ok(())
    }

    pub fn single_poly_test<F, P, PC>(
        num_vars: Option<usize>,
        rand_poly: fn(usize, Option<usize>, &mut rand::prelude::StdRng) -> P,
        rand_point: fn(Option<usize>, &mut rand::prelude::StdRng) -> P::Point,
    ) -> Result<(), PC::Error>
    where
        F: Field,
        P: Polynomial<F>,
        PC: PolynomialCommitment<F, P>,
    {
        let info = TestInfo {
            num_iters: 100,
            max_degree: None,
            supported_degree: None,
            num_vars,
            num_polynomials: 1,
            enforce_degree_bounds: false,
            max_num_queries: 1,
            num_equations: None,
            rand_poly,
            rand_point,
        };
        test_template::<F, P, PC>(info)
    }

    pub fn linear_poly_degree_bound_test<F, P, PC>(
        rand_poly: fn(usize, Option<usize>, &mut rand::prelude::StdRng) -> P,
        rand_point: fn(Option<usize>, &mut rand::prelude::StdRng) -> P::Point,
    ) -> Result<(), PC::Error>
    where
        F: Field,
        P: Polynomial<F>,
        PC: PolynomialCommitment<F, P>,
    {
        let info = TestInfo {
            num_iters: 100,
            max_degree: Some(2),
            supported_degree: Some(1),
            num_vars: None,
            num_polynomials: 1,
            enforce_degree_bounds: true,
            max_num_queries: 1,
            num_equations: None,
            rand_poly,
            rand_point,
        };
        test_template::<F, P, PC>(info)
    }

    pub fn single_poly_degree_bound_test<F, P, PC>(
        rand_poly: fn(usize, Option<usize>, &mut rand::prelude::StdRng) -> P,
        rand_point: fn(Option<usize>, &mut rand::prelude::StdRng) -> P::Point,
    ) -> Result<(), PC::Error>
    where
        F: Field,
        P: Polynomial<F>,
        PC: PolynomialCommitment<F, P>,
    {
        let info = TestInfo {
            num_iters: 100,
            max_degree: None,
            supported_degree: None,
            num_vars: None,
            num_polynomials: 1,
            enforce_degree_bounds: true,
            max_num_queries: 1,
            num_equations: None,
            rand_poly,
            rand_point,
        };
        test_template::<F, P, PC>(info)
    }

    pub fn quadratic_poly_degree_bound_multiple_queries_test<F, P, PC>(
        rand_poly: fn(usize, Option<usize>, &mut rand::prelude::StdRng) -> P,
        rand_point: fn(Option<usize>, &mut rand::prelude::StdRng) -> P::Point,
    ) -> Result<(), PC::Error>
    where
        F: Field,
        P: Polynomial<F>,
        PC: PolynomialCommitment<F, P>,
    {
        let info = TestInfo {
            num_iters: 100,
            max_degree: Some(3),
            supported_degree: Some(2),
            num_vars: None,
            num_polynomials: 1,
            enforce_degree_bounds: true,
            max_num_queries: 2,
            num_equations: None,
            rand_poly,
            rand_point,
        };
        test_template::<F, P, PC>(info)
    }

    pub fn single_poly_degree_bound_multiple_queries_test<F, P, PC>(
        rand_poly: fn(usize, Option<usize>, &mut rand::prelude::StdRng) -> P,
        rand_point: fn(Option<usize>, &mut rand::prelude::StdRng) -> P::Point,
    ) -> Result<(), PC::Error>
    where
        F: Field,
        P: Polynomial<F>,
        PC: PolynomialCommitment<F, P>,
    {
        let info = TestInfo {
            num_iters: 100,
            max_degree: None,
            supported_degree: None,
            num_vars: None,
            num_polynomials: 1,
            enforce_degree_bounds: true,
            max_num_queries: 2,
            num_equations: None,
            rand_poly,
            rand_point,
        };
        test_template::<F, P, PC>(info)
    }

    pub fn two_polys_degree_bound_single_query_test<F, P, PC>(
        rand_poly: fn(usize, Option<usize>, &mut rand::prelude::StdRng) -> P,
        rand_point: fn(Option<usize>, &mut rand::prelude::StdRng) -> P::Point,
    ) -> Result<(), PC::Error>
    where
        F: Field,
        P: Polynomial<F>,
        PC: PolynomialCommitment<F, P>,
    {
        let info = TestInfo {
            num_iters: 100,
            max_degree: None,
            supported_degree: None,
            num_vars: None,
            num_polynomials: 2,
            enforce_degree_bounds: true,
            max_num_queries: 1,
            num_equations: None,
            rand_poly,
            rand_point,
        };
        test_template::<F, P, PC>(info)
    }

    pub fn full_end_to_end_test<F, P, PC>(
        num_vars: Option<usize>,
        rand_poly: fn(usize, Option<usize>, &mut rand::prelude::StdRng) -> P,
        rand_point: fn(Option<usize>, &mut rand::prelude::StdRng) -> P::Point,
    ) -> Result<(), PC::Error>
    where
        F: Field,
        P: Polynomial<F>,
        PC: PolynomialCommitment<F, P>,
    {
        let info = TestInfo {
            num_iters: 100,
            max_degree: None,
            supported_degree: None,
            num_vars,
            num_polynomials: 10,
            enforce_degree_bounds: true,
            max_num_queries: 5,
            num_equations: None,
            rand_poly,
            rand_point,
        };
        test_template::<F, P, PC>(info)
    }

    pub fn full_end_to_end_equation_test<F, P, PC>(
        num_vars: Option<usize>,
        rand_poly: fn(usize, Option<usize>, &mut rand::prelude::StdRng) -> P,
        rand_point: fn(Option<usize>, &mut rand::prelude::StdRng) -> P::Point,
    ) -> Result<(), PC::Error>
    where
        F: Field,
        P: Polynomial<F>,
        PC: PolynomialCommitment<F, P>,
    {
        let info = TestInfo {
            num_iters: 100,
            max_degree: None,
            supported_degree: None,
            num_vars,
            num_polynomials: 10,
            enforce_degree_bounds: true,
            max_num_queries: 5,
            num_equations: Some(10),
            rand_poly,
            rand_point,
        };
        equation_test_template::<F, P, PC>(info)
    }

    pub fn single_equation_test<F, P, PC>(
        num_vars: Option<usize>,
        rand_poly: fn(usize, Option<usize>, &mut rand::prelude::StdRng) -> P,
        rand_point: fn(Option<usize>, &mut rand::prelude::StdRng) -> P::Point,
    ) -> Result<(), PC::Error>
    where
        F: Field,
        P: Polynomial<F>,
        PC: PolynomialCommitment<F, P>,
    {
        let info = TestInfo {
            num_iters: 100,
            max_degree: None,
            supported_degree: None,
            num_vars,
            num_polynomials: 1,
            enforce_degree_bounds: false,
            max_num_queries: 1,
            num_equations: Some(1),
            rand_poly,
            rand_point,
        };
        equation_test_template::<F, P, PC>(info)
    }

    pub fn two_equation_test<F, P, PC>(
        num_vars: Option<usize>,
        rand_poly: fn(usize, Option<usize>, &mut rand::prelude::StdRng) -> P,
        rand_point: fn(Option<usize>, &mut rand::prelude::StdRng) -> P::Point,
    ) -> Result<(), PC::Error>
    where
        F: Field,
        P: Polynomial<F>,
        PC: PolynomialCommitment<F, P>,
    {
        let info = TestInfo {
            num_iters: 100,
            max_degree: None,
            supported_degree: None,
            num_vars,
            num_polynomials: 2,
            enforce_degree_bounds: false,
            max_num_queries: 1,
            num_equations: Some(2),
            rand_poly,
            rand_point,
        };
        equation_test_template::<F, P, PC>(info)
    }

    pub fn two_equation_degree_bound_test<F, P, PC>(
        rand_poly: fn(usize, Option<usize>, &mut rand::prelude::StdRng) -> P,
        rand_point: fn(Option<usize>, &mut rand::prelude::StdRng) -> P::Point,
    ) -> Result<(), PC::Error>
    where
        F: Field,
        P: Polynomial<F>,
        PC: PolynomialCommitment<F, P>,
    {
        let info = TestInfo {
            num_iters: 100,
            max_degree: None,
            supported_degree: None,
            num_vars: None,
            num_polynomials: 2,
            enforce_degree_bounds: true,
            max_num_queries: 1,
            num_equations: Some(2),
            rand_poly,
            rand_point,
        };
        equation_test_template::<F, P, PC>(info)
    }
}<|MERGE_RESOLUTION|>--- conflicted
+++ resolved
@@ -692,11 +692,7 @@
 where
     F: Field,
     P: 'a + Polynomial<F, Point = T>,
-<<<<<<< HEAD
-    T: Clone + Debug + Ord + Sync + Hash,
-=======
     T: Clone + Debug + Hash + Ord + Sync,
->>>>>>> 83ab2f6f
 {
     let polys = BTreeMap::from_iter(polys.into_iter().map(|p| (p.label(), p)));
     let mut evaluations = Evaluations::new();

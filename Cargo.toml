--- conflicted
+++ resolved
@@ -21,20 +21,6 @@
 edition = "2018"
 
 [dependencies]
-<<<<<<< HEAD
-ark-serialize = { version = "^0.2.0",  default-features = false, features = [ "derive" ] }
-ark-ff = { version = "^0.2.0",  default-features = false }
-ark-ec = { version = "^0.2.0",  default-features = false }
-ark-poly = { version = "^0.2.0",  default-features = false }
-
-ark-std = { version = "^0.2.0",  default-features = false }
-ark-relations = { version = "^0.2.0",  default-features = false, optional = true }
-ark-r1cs-std = { version = "^0.2.0",  default-features = false, optional = true }
-ark-nonnative-field = { version = "^0.2.0",  default-features = false, optional = true }
-hashbrown = { version = "0.9", optional = true }
-
-rand_core = { version = "0.5", default-features = false }
-=======
 ark-serialize = { version = "^0.3.0", default-features = false, features = [ "derive" ] }
 ark-ff = { version = "^0.3.0", default-features = false }
 ark-ec = { version = "^0.3.0", default-features = false }
@@ -46,7 +32,6 @@
 ark-nonnative-field = { version = "^0.3.0", default-features = false, optional = true }
 hashbrown = { version = "0.9", optional = true }
 
->>>>>>> 93afc999
 digest = "0.9"
 rayon = { version = "1", optional = true }
 derivative = { version = "2", features = [ "use_core" ] }
@@ -54,16 +39,9 @@
 tracing = { version = "0.1", default-features = false, features = [ "attributes" ] }
 
 [dev-dependencies]
-<<<<<<< HEAD
-rand = { version = "0.7", default-features = false }
-ark-ed-on-bls12-381 = { version = "^0.2.0",  default-features = false }
-ark-bls12-381 = { version = "^0.2.0",  default-features = false, features = [ "curve" ] }
-ark-bls12-377 = { version = "^0.2.0",  default-features = false, features = [ "curve" ] }
-=======
 ark-ed-on-bls12-381 = { version = "^0.3.0", default-features = false }
 ark-bls12-381 = { version = "^0.3.0", default-features = false, features = [ "curve" ] }
 ark-bls12-377 = { version = "^0.3.0", default-features = false, features = [ "curve" ] }
->>>>>>> 93afc999
 blake2 = { version = "0.9", default-features = false }
 
 [profile.release]
